--- conflicted
+++ resolved
@@ -26,11 +26,6 @@
                     exp_ident="froco_${test_config}_${mg_dataset_config}" \
                     il_train.freeze_encoder=True \
                     tune_run_kwargs.num_samples=8 \
-<<<<<<< HEAD
-                    "env_cfg.task_name=MatchRegions-Demo-v0"
-                    # "env_cfg.task_name=MoveToRegion-Demo-v0"
-=======
                     "env_cfg.task_name=MatchRegions"
->>>>>>> a5d151f0
     done
 done