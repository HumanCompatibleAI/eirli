--- conflicted
+++ resolved
@@ -1,4 +1,3 @@
-<<<<<<< HEAD
 rep_learning_runs
 il_train_runs
 il_test_runs
@@ -14,10 +13,5 @@
 .#*
 *~
 .idea
-=======
-rep_learning_runs/*
-.idea/*
-*.pyc
 *.xml
-*.iml
->>>>>>> fd4c44fc
+*.iml