import os
import torch
from stable_baselines3.common.preprocessing import preprocess_obs
from stable_baselines3.common.utils import get_device
from torch.utils.data import DataLoader
from torch.utils.tensorboard import SummaryWriter
from imitation.augment import StandardAugmentations
from il_representations.algos.batch_extenders import IdentityBatchExtender, QueueBatchExtender
from il_representations.algos.base_learner import BaseEnvironmentLearner
from il_representations.algos.utils import AverageMeter, Logger
from il_representations.algos.augmenters import AugmentContextOnly
from gym.spaces import Box
import torch
import inspect
import imitation.util.logger as logger


DEFAULT_HARDCODED_PARAMS = ['encoder', 'decoder', 'loss_calculator', 'augmenter', 'target_pair_constructor']


def get_default_args(func):
    signature = inspect.signature(func)
    return {
        k: v.default
        for k, v in signature.parameters.items()
        if v.default is not inspect.Parameter.empty
    }


def to_dict(kwargs_element):
    # To get around not being able to have empty dicts as default values
    if kwargs_element is None:
        return {}
    else:
        return kwargs_element


class RepresentationLearner(BaseEnvironmentLearner):
    def __init__(self, env, *,
                 log_dir, encoder, decoder, loss_calculator,
                 target_pair_constructor,
                 augmenter=AugmentContextOnly,
                 batch_extender=IdentityBatchExtender,
                 optimizer=torch.optim.Adam,
                 scheduler=None,
                 representation_dim=512,
                 projection_dim=None,
                 device=None,
                 shuffle_batches=True,
                 batch_size=256,
                 preprocess_extra_context=True,
<<<<<<< HEAD
                 preprocess_target=True,
                 save_interval=1,
=======
                 save_interval=100,
>>>>>>> a046f82b
                 optimizer_kwargs=None,
                 target_pair_constructor_kwargs=None,
                 augmenter_kwargs,
                 encoder_kwargs=None,
                 decoder_kwargs=None,
                 batch_extender_kwargs=None,
                 loss_calculator_kwargs=None,
                 scheduler_kwargs=None,
                 unit_test_max_train_steps=None):

        super(RepresentationLearner, self).__init__(env)
        # TODO clean up this kwarg parsing at some point
        self.log_dir = log_dir
        logger.configure(log_dir, ["stdout", "csv", "tensorboard"])

        self.encoder_checkpoints_path = os.path.join(self.log_dir, 'checkpoints', 'representation_encoder')
        os.makedirs(self.encoder_checkpoints_path, exist_ok=True)
        self.decoder_checkpoints_path = os.path.join(self.log_dir, 'checkpoints', 'loss_decoder')
        os.makedirs(self.decoder_checkpoints_path, exist_ok=True)


        self.device = get_device("auto" if device is None else device)
        self.shuffle_batches = shuffle_batches
        self.batch_size = batch_size
        self.preprocess_extra_context = preprocess_extra_context
        self.preprocess_target = preprocess_target
        self.save_interval = save_interval
        #self._make_channels_first()
        self.unit_test_max_train_steps = unit_test_max_train_steps

        if projection_dim is None:
            # If no projection_dim is specified, it will be assumed to be the same as representation_dim
            # This doesn't have any meaningful effect unless you specify a projection head.
            projection_dim = representation_dim

        self.augmenter = augmenter(**augmenter_kwargs)
        self.target_pair_constructor = target_pair_constructor(**to_dict(target_pair_constructor_kwargs))

        encoder_kwargs = to_dict(encoder_kwargs)
        self.encoder = encoder(self.observation_space, representation_dim, **encoder_kwargs).to(self.device)
        self.decoder = decoder(representation_dim, projection_dim, **to_dict(decoder_kwargs)).to(self.device)

        if batch_extender is QueueBatchExtender:
            # TODO maybe clean this up?
            batch_extender_kwargs = batch_extender_kwargs or {}
            batch_extender_kwargs['queue_dim'] = projection_dim
            batch_extender_kwargs['device'] = self.device

        if batch_extender_kwargs is None:
            # Doing this to avoid having batch_extender() take an optional kwargs dict
            self.batch_extender = batch_extender()
        else:
            self.batch_extender = batch_extender(**batch_extender_kwargs)

        self.loss_calculator = loss_calculator(self.device, **to_dict(loss_calculator_kwargs))

        trainable_encoder_params = [p for p in self.encoder.parameters() if p.requires_grad]
        trainable_decoder_params = [p for p in self.decoder.parameters() if p.requires_grad]
        self.optimizer = optimizer(trainable_encoder_params + trainable_decoder_params,
                                   **to_dict(optimizer_kwargs))

        if scheduler is not None:
            self.scheduler = scheduler(self.optimizer, **to_dict(scheduler_kwargs))
        else:
            self.scheduler = None
        self.writer = SummaryWriter(log_dir=os.path.join(log_dir, 'contrastive_tf_logs'), flush_secs=15)

    def validate_and_update_kwargs(self, user_kwargs, kwargs_updates=None,
                                   hardcoded_params=None, params_cleaned=False):
        # return a copy instead of updating in-place to avoid inconsistent state
        # after a failed update
        user_kwargs_copy = user_kwargs.copy()
        if not params_cleaned:
            default_args = get_default_args(RepresentationLearner.__init__)
            if hardcoded_params is None:
                hardcoded_params = DEFAULT_HARDCODED_PARAMS

            for hardcoded_param in hardcoded_params:
                if hardcoded_param not in user_kwargs_copy:
                    continue
                if user_kwargs_copy[hardcoded_param] != default_args[hardcoded_param]:
                    raise ValueError(f"You passed in a non-default value for parameter {hardcoded_param} "
                                     f"hardcoded by {self.__class__.__name__}")
                del user_kwargs_copy[hardcoded_param]

        if kwargs_updates is not None:
            if not isinstance(kwargs_updates, dict):
                raise TypeError("kwargs_updates must be passed in in the form of a dict ")
            for kwarg_update_key in kwargs_updates.keys():
                if isinstance(user_kwargs_copy[kwarg_update_key], dict):
                    user_kwargs_copy[kwarg_update_key] = self.validate_and_update_kwargs(user_kwargs_copy[kwarg_update_key],
                                                                                         kwargs_updates[kwarg_update_key],
                                                                                         params_cleaned=True)
                else:
                    user_kwargs_copy[kwarg_update_key] = kwargs_updates[kwarg_update_key]
        return user_kwargs_copy

    def _prep_tensors(self, tensors_or_arrays):
        """
        :param tensors_or_arrays: A list of Torch tensors or numpy arrays (or None)
        :return: A torch tensor moved to the device associated with this
            learner, and converted to float
        """
        if tensors_or_arrays is None:
            # sometimes we get passed optional arguments with default value
            # None; we can ignore them & return None in response
            return
        if not torch.is_tensor(tensors_or_arrays):
            tensor_list = [torch.as_tensor(tens) for tens in tensors_or_arrays]
            batch_tensor = torch.stack(tensor_list, dim=0)
        else:
            batch_tensor = tensors_or_arrays
        if batch_tensor.ndim == 4:
            # if the batch_tensor looks like images, we check that it's also NCHW
            is_nchw_heuristic = \
                batch_tensor.shape[1] < batch_tensor.shape[2] \
                and batch_tensor.shape[1] < batch_tensor.shape[3]
            if not is_nchw_heuristic:
                raise ValueError(
                    f"Batch tensor axes {batch_tensor.shape} do not look "
                    "like they're in NCHW order. Did you accidentally pass in "
                    "a channels-last tensor?")
        if torch.is_floating_point(batch_tensor):
            # cast double to float for perf reasons (also drops half-precision)
            dtype = torch.float
        else:
            # otherwise use whatever the input type was (typically uint8 or
            # int64, but presumably original dtype was fine whatever it was)
            dtype = None
        return batch_tensor.to(self.device, dtype=dtype)

    def _preprocess(self, input_data):
        # SB will normalize to [0,1]
        return preprocess_obs(input_data, self.observation_space,
                              normalize_images=True)

    def _preprocess_extra_context(self, extra_context):
        if extra_context is None or not self.preprocess_extra_context:
            return extra_context
        return self._preprocess(extra_context)

    # TODO maybe make static?
    def unpack_batch(self, batch):
        """
        :param batch: A batch that may contain a numpy array of extra context, but may also simply have an
        empty list as a placeholder value for the `extra_context` key. If the latter, return None for extra_context,
        rather than an empty list (Torch data loaders can only work with lists and arrays, not None types)
        :return:
        """
        if len(batch['extra_context']) == 0:
            return batch['context'], batch['target'], batch['traj_ts_ids'], None
        else:
            return batch['context'], batch['target'], batch['traj_ts_ids'], batch['extra_context']

    def learn(self, dataset, training_epochs):
        """
        :param dataset:
        :return:
        """
        # Construct representation learning dataset of correctly paired (context, target) pairs
        dataset = self.target_pair_constructor(dataset)
        # Torch chokes when batch_size is a numpy int instead of a Python int,
        # so we need to wrap the batch size in int() in case we're running
        # under skopt (which uses numpy types).
        dataloader = DataLoader(dataset, batch_size=int(self.batch_size), shuffle=self.shuffle_batches)

        loss_record = []
        global_step = 0
        for epoch in range(training_epochs):

            loss_meter = AverageMeter()
            dataiter = iter(dataloader)

            # Set encoder and decoder to be in training mode
            self.encoder.train(True)
            self.decoder.train(True)

            for step, batch in enumerate(dataloader, start=1):

                # Construct batch (currently just using Torch's default batch-creator)
                batch = next(dataiter)
                contexts, targets, traj_ts_info, extra_context = self.unpack_batch(batch)

                # Use an algorithm-specific augmentation strategy to augment either
                # just context, or both context and targets
                contexts, targets = self._prep_tensors(contexts), self._prep_tensors(targets)
                extra_context = self._prep_tensors(extra_context)
                traj_ts_info = self._prep_tensors(traj_ts_info)
                # Note: preprocessing might be better to do on CPU if, in future, we can parallelize doing so
                contexts = self._preprocess(contexts)
                if self.preprocess_target:
                    targets = self._preprocess(targets)
                contexts, targets = self.augmenter(contexts, targets)
                extra_context = self._preprocess_extra_context(extra_context)


                # These will typically just use the forward() function for the encoder, but can optionally
                # use a specific encode_context and encode_target if one is implemented
                encoded_contexts = self.encoder.encode_context(contexts, traj_ts_info)
                encoded_targets = self.encoder.encode_target(targets, traj_ts_info)
                # Typically the identity function
                extra_context = self.encoder.encode_extra_context(extra_context, traj_ts_info)

                # Use an algorithm-specific decoder to "decode" the representations into a loss-compatible tensor
                # As with encode, these will typically just use forward()
                decoded_contexts = self.decoder.decode_context(encoded_contexts, traj_ts_info, extra_context)
                decoded_targets = self.decoder.decode_target(encoded_targets, traj_ts_info, extra_context)

                # Optionally add to the batch before loss. By default, this is an identity operation, but
                # can also implement momentum queue logic
                decoded_contexts, decoded_targets = self.batch_extender(decoded_contexts, decoded_targets)

                # Use an algorithm-specific loss function. Typically this only requires decoded_contexts and
                # decoded_targets, but VAE requires encoded_contexts, so we pass it in here

                loss = self.loss_calculator(decoded_contexts, decoded_targets, encoded_contexts)

                loss_meter.update(loss)

                self.optimizer.zero_grad()
                loss.backward()
                self.optimizer.step()
                logger.record('loss', loss.item())
                logger.record('epoch', epoch)
                logger.record('within_epoch_step', step)
                logger.dump(step=global_step)
                global_step += 1

                if self.unit_test_max_train_steps is not None \
                   and step >= self.unit_test_max_train_steps:
                    # early exit
                    break

            if self.scheduler is not None:
                self.scheduler.step()

            loss_record.append(loss_meter.avg.cpu().item())

            # set the encoder and decoder to test mode
            self.encoder.eval()
            self.decoder.eval()

            if epoch % self.save_interval == 0 or epoch == training_epochs:
                torch.save(self.encoder, os.path.join(self.encoder_checkpoints_path, f'{epoch}_epochs.ckpt'))
                torch.save(self.decoder, os.path.join(self.decoder_checkpoints_path, f'{epoch}_epochs.ckpt'))

        return loss_record<|MERGE_RESOLUTION|>--- conflicted
+++ resolved
@@ -49,12 +49,8 @@
                  shuffle_batches=True,
                  batch_size=256,
                  preprocess_extra_context=True,
-<<<<<<< HEAD
                  preprocess_target=True,
-                 save_interval=1,
-=======
                  save_interval=100,
->>>>>>> a046f82b
                  optimizer_kwargs=None,
                  target_pair_constructor_kwargs=None,
                  augmenter_kwargs,
