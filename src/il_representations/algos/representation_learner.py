--- conflicted
+++ resolved
@@ -10,9 +10,6 @@
 from il_representations.algos.utils import AverageMeter, Logger
 from il_representations.algos.augmenters import AugmentContextOnly
 from gym.spaces import Box
-<<<<<<< HEAD
-from il_representations.algos.utils import show_plt_image
-=======
 import torch
 import inspect
 import imitation.util.logger as logger
@@ -28,8 +25,6 @@
         for k, v in signature.parameters.items()
         if v.default is not inspect.Parameter.empty
     }
-
->>>>>>> 0399d5ee
 
 
 def to_dict(kwargs_element):
