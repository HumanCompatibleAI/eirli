"""Main entry interface for representation learning in EIRLI."""
import inspect
import logging
import os

import imitation.util.logger as im_log
import numpy as np
import stable_baselines3.common.distributions as sb3_dists
from stable_baselines3.common.preprocessing import preprocess_obs
from stable_baselines3.common.utils import get_device
import torch
from torch.utils.data import Dataset, DataLoader
from torch.optim.adam import Adam
from torch.optim.lr_scheduler import CosineAnnealingLR

from il_representations.algos.batch_extenders import QueueBatchExtender
from il_representations.algos.utils import AverageMeter, LinearWarmupCosine, set_global_seeds
from il_representations.data.read_dataset import (SubdatasetExtractor,
                                                  datasets_to_loader)
from il_representations.utils import (Timers, repeat_chain_non_empty,
                                      weight_grad_norms)
import webdataset as wds


DEFAULT_HARDCODED_PARAMS = [
    'encoder', 'decoder', 'loss_calculator', 'augmenter',
    'target_pair_constructor', 'batch_extender'
]


def get_default_args(func):
    signature = inspect.signature(func)
    return {
        k: v.default
        for k, v in signature.parameters.items()
        if v.default is not inspect.Parameter.empty
    }


def to_dict(kwargs_element):
    # To get around not being able to have empty dicts as default values
    if kwargs_element is None:
        return {}
    else:
        return kwargs_element


class RepresentationLearner(object):
    def __init__(self, *,
                 observation_space,
                 action_space,
                 encoder=None,
                 decoder=None,
                 loss_calculator=None,
                 target_pair_constructor=None,
                 augmenter=None,
                 batch_extender=None,
                 representation_dim=512,
                 projection_dim=None,
                 device=None,
                 shuffle_batches=True,
                 shuffle_buffer_size=1024,
                 batch_size=384,
                 preprocess_extra_context=True,
                 preprocess_target=True,
                 target_pair_constructor_kwargs=None,
                 augmenter_kwargs=None,
                 encoder_kwargs=None,
                 decoder_kwargs=None,
                 batch_extender_kwargs=None,
                 loss_calculator_kwargs=None,
                 dataset_max_workers=0):
        self.observation_space = observation_space
        self.observation_shape = observation_space.shape
        self.action_space = action_space

        for el in (encoder, decoder, loss_calculator, target_pair_constructor):
            assert el is not None

        self.device = get_device("auto" if device is None else device)
        self.shuffle_batches = shuffle_batches
        self.shuffle_buffer_size = shuffle_buffer_size
        self.batch_size = batch_size
        self.preprocess_extra_context = preprocess_extra_context
        self.preprocess_target = preprocess_target
        self.dataset_max_workers = dataset_max_workers

        if projection_dim is None:
            # If no projection_dim is specified, it will be assumed to be the
            # same as representation_dim.
            # This doesn't have any meaningful effect unless you specify a
            # projection head.
            projection_dim = representation_dim

        self.augmenter = augmenter(**to_dict(augmenter_kwargs))
        self.target_pair_constructor = target_pair_constructor(
            **to_dict(target_pair_constructor_kwargs))

        encoder_kwargs = to_dict(encoder_kwargs)
        decoder_kwargs = to_dict(decoder_kwargs)
        duplicate_learn_scale = (encoder_kwargs.get('learn_scale', False) and
                                 decoder_kwargs.get('learn_scale', False))
        assert not duplicate_learn_scale, \
            "learn_scale shouldn't be set on encoder and decoder at same time"

        self.encoder = encoder(self.observation_space, representation_dim,
                               **encoder_kwargs).to(self.device)
        self.decoder = decoder(representation_dim, projection_dim,
                               **decoder_kwargs).to(self.device)

        if batch_extender is QueueBatchExtender:
            # TODO maybe clean this up?
            if batch_extender_kwargs is None:
                batch_extender_kwargs = {}
            else:
                batch_extender_kwargs = dict(batch_extender_kwargs)
            batch_extender_kwargs['queue_dim'] = projection_dim
            batch_extender_kwargs['device'] = self.device

        if batch_extender_kwargs is None:
            # Doing this to avoid having batch_extender() take an optional kwargs dict
            self.batch_extender = batch_extender()
        else:
            self.batch_extender = batch_extender(**batch_extender_kwargs)

        self.loss_calculator = loss_calculator(self.device, **to_dict(loss_calculator_kwargs))

    def _prep_tensors(self, tensors_or_arrays):
        """
        Args:
            tensors_or_arrays: A list of Torch tensors or numpy arrays (or None)

        Returns:
            A torch tensor moved to the device associated with this learner, and converted to float dtype
        """
        if tensors_or_arrays is None:
            # sometimes we get passed optional arguments with default value
            # None; we can ignore them & return None in response
            return
        if not torch.is_tensor(tensors_or_arrays):
            tensor_list = [torch.as_tensor(tens) for tens in tensors_or_arrays]
            batch_tensor = torch.stack(tensor_list, dim=0)
        else:
            batch_tensor = tensors_or_arrays
        if batch_tensor.ndim == 4:
            # if the batch_tensor looks like images, we check that it's also
            # NCHW
            is_nchw_heuristic = \
                batch_tensor.shape[1] < batch_tensor.shape[2] \
                and batch_tensor.shape[1] < batch_tensor.shape[3]
            if not is_nchw_heuristic:
                raise ValueError(
                    f"Batch tensor axes {batch_tensor.shape} do not look "
                    "like they're in NCHW order. Did you accidentally pass in "
                    "a channels-last tensor?")
        if torch.is_floating_point(batch_tensor):
            # cast double to float for perf reasons (also drops half-precision)
            dtype = torch.float
        else:
            # otherwise use whatever the input type was (typically uint8 or
            # int64, but presumably original dtype was fine whatever it was)
            dtype = None
        return batch_tensor.to(self.device, dtype=dtype)

    def _preprocess(self, input_data):
        # SB will normalize to [0,1]
        return preprocess_obs(input_data, self.observation_space,
                              normalize_images=True)

    def _preprocess_extra_context(self, extra_context):
        if extra_context is None or not self.preprocess_extra_context:
            return extra_context
        return self._preprocess(extra_context)

    @staticmethod
    def _unpack_batch(batch):
        """
        Args:
            batch: A batch that may contain a numpy array of extra context,
                but may also simply have an empty list as a placeholder value for
                the `extra_context` key. If the latter, return None for
                extra_context, rather than an empty list (Torch data loaders can
                only work with lists and arrays, not None types)

        Returns:
            A tuple of context, target, traj_ts_ids, and extra context
        """
        if len(batch['extra_context']) == 0:
            return batch['context'], batch['target'], batch['traj_ts_ids'], None
        else:
            return batch['context'], batch['target'], batch['traj_ts_ids'], batch['extra_context']

    def set_random_seed(self, seed):
        if seed is None:
            return
        # Seed python, numpy and torch random generator
        set_global_seeds(seed)

    def all_trainable_params(self):
        """
        Returns the trainable encoder parameters and the trainable decoder parameters.
        """
        trainable_encoder_params = [
            p for p in self.encoder.parameters() if p.requires_grad
        ]
        trainable_decoder_params = [
            p for p in self.decoder.parameters() if p.requires_grad
        ]
        return trainable_encoder_params + trainable_decoder_params

    def batch_forward(self, batch):
        """Do a forward pass on the given batch (from iterator generated by
        the .make_data_iter() method). Returns (1) the computed loss, and (2)
        a dictionary of detached tensors that are useful for debugging and
        sanity checks."""
        # Construct batch (currently just using Torch's default batch-creator)
        raw_contexts, raw_targets, traj_ts_info, extra_context = self._unpack_batch(batch)

        # Use an algorithm-specific augmentation strategy to augment either
        # just context, or both context and targets
        raw_contexts, raw_targets = self._prep_tensors(raw_contexts), self._prep_tensors(raw_targets)
        extra_context = self._prep_tensors(extra_context)
        traj_ts_info = self._prep_tensors(traj_ts_info)
        # Note: preprocessing might be better to do on CPU if, in future, we
        # can parallelize doing so
        raw_contexts = self._preprocess(raw_contexts)
        if self.preprocess_target:
            raw_targets = self._preprocess(raw_targets)
        contexts, targets = self.augmenter(raw_contexts, raw_targets)
        extra_context = self._preprocess_extra_context(extra_context)
        # This is typically a noop, but sometimes we also augment the extra
        # context
        extra_context = self.augmenter.augment_extra_context(extra_context)

        # These will typically just use the forward() function for the encoder,
        # but can optionally use a specific encode_context and encode_target if
        # one is implemented
        encoded_contexts = self.encoder.encode_context(contexts, traj_ts_info)
        encoded_targets = self.encoder.encode_target(targets, traj_ts_info)
        # Typically the identity function
        encoded_extra_context = self.encoder.encode_extra_context(extra_context, traj_ts_info)

        # Use an algorithm-specific decoder to "decode" the representations
        # into a loss-compatible tensor As with encode, these will typically
        # just use forward()
        decoded_contexts = self.decoder.decode_context(encoded_contexts, traj_ts_info, encoded_extra_context)
        decoded_targets = self.decoder.decode_target(encoded_targets, traj_ts_info, encoded_extra_context)

        # Optionally add to the batch before loss. By default, this is an
        # identity operation, but can also implement momentum queue logic
        decoded_contexts, decoded_targets = self.batch_extender(decoded_contexts, decoded_targets)

        # Use an algorithm-specific loss function. Typically this only requires
        # decoded_contexts and decoded_targets, but VAE requires
        # encoded_contexts, so we pass it in here
        loss = self.loss_calculator(decoded_contexts, decoded_targets, encoded_contexts)

        # things that get returned to calling function for (optional)
        # saving/analysis (we shouldn't do much to them---this code needs to be
        # fast)
        debug_objects = dict(
            contexts=contexts,
            targets=targets,
            extra_context=extra_context,
            encoded_contexts=encoded_contexts,
            encoded_targets=encoded_targets,
            encoded_extra_context=encoded_extra_context,
            decoded_contexts=decoded_contexts,
            decoded_targets=decoded_targets,
            traj_ts_info=traj_ts_info,
            raw_contexts=raw_contexts,
            raw_targets=raw_targets,
        )
        # we go through the debug objects and convert them all to tensors
        detached_debug_tensors = {}
        for key, value in debug_objects.items():
            if value is None:
                # skip things that we don't have access to
                continue

            if isinstance(value, (torch.distributions.Distribution,
                                  sb3_dists.Distribution)):
                # TODO(sam): profile this. If it's slow, then make it lazy so
                # that .sample() is only called when we actually want to save a
                # sample (I don't know how to make it lazy without keeping the
                # graph alive though ugh).
                det_sample = value.sample().detach()
                detached_debug_tensors[key + '_sample'] = det_sample
            elif torch.is_tensor(value):
                detached_debug_tensors[key] = value.detach()
            else:
                raise TypeError(f"Do not know how to detach {key}={value!r}")

        return loss, detached_debug_tensors

    def set_train(self, val=True):
        """Put modules in train mode (val=True) or test mode (val=False)."""
        self.encoder.train(val)
        self.decoder.train(val)

<<<<<<< HEAD
    def make_data_iter(self, datasets, batches_per_epoch, n_epochs):
=======
    def make_data_iter(self, datasets, batches_per_epoch, n_epochs, n_trajs):

        subdataset_extractor = SubdatasetExtractor(n_trajs=n_trajs)
>>>>>>> ea9c3895
        dataloader = datasets_to_loader(
            datasets, batch_size=self.batch_size,
            nominal_length=n_epochs * batches_per_epoch * self.batch_size,
            max_workers=self.dataset_max_workers,
            shuffle_buffer_size=self.shuffle_buffer_size,
            shuffle=self.shuffle_batches,
            preprocessors=(self.target_pair_constructor, ))
        data_iter = repeat_chain_non_empty(dataloader)
        return data_iter

    def learn(self, datasets, batches_per_epoch, n_epochs, *, callbacks=(),
              end_callbacks=(), log_dir, log_interval=100,
              calc_log_interval=10, save_interval=1000, scheduler_cls=None,
              scheduler_kwargs=None, optimizer_cls=Adam,
              optimizer_kwargs=None):
        """Run repL training loop.

        Args:
            datasets ([wds.Dataset]): list of webdataset datasets which we will
                sample from. Each one likely represents data from different
                tasks, or different policies.
            batches_per_epoch (int): each 'epoch' simply consists of a fixed
                number of batches, with data drawn equally from the given
                datasets (as opposed to each epoch consisting of a complete
                cycle through all datasets).
            n_epochs (int): the total number of 'epochs' of optimisation to
                perform. Total number of updates will be `batches_per_epoch *
                n_epochs`.
            callbacks ([dict -> None]): list of functions to call at the
                end of each batch, after computing the loss and updating the
                network but before dumping logs. Will be provided with all
                local variables.
            end_callbacks ([dict -> None]): these callbacks will only be
                called once, at the end of training.
            log_dir (str): directory to store checkpoints etc. to.
            log_interval (int): num batches between log dumps.
            calc_log_interval (int): how often to record statistics which will
                be averaged in log dumps. Should generally be less than
                log_interval.
            save_interval (int): how often to save encoder/decoder snapshots.
            scheduler_cls (type): learning rate scheduler class.
            scheduler_kwargs (dict): keyword args to pass to scheduler_cls.
            optimizer_cls (type): optimizer class.
            optimizer_kwargs (dict): kwargs to pass to optimizer_cls.

        Returns: tuple of `(loss_record, most_recent_encoder_checkpoint_path)`.
            `loss_record` is a list of average loss values encountered at each
            epoch. `most_recent_encoder_checkpoint_path` is self-explanatory.
        """
        loss_record = []

        # dataset setup
        data_iter = self.make_data_iter(
            datasets=datasets, batches_per_epoch=batches_per_epoch,
            n_epochs=n_epochs)


        # optimizer and LR scheduler
        optimizer = optimizer_cls(self.all_trainable_params(),
                                  **to_dict(optimizer_kwargs))
        if scheduler_cls is not None:
            scheduler_kwargs = scheduler_kwargs or {}
            if scheduler_cls in [CosineAnnealingLR, LinearWarmupCosine]:
                scheduler = scheduler_cls(
                    optimizer, n_epochs, **to_dict(scheduler_kwargs))
            else:
                scheduler = scheduler_cls(
                    optimizer, **to_dict(scheduler_kwargs))
        else:
            scheduler = None

        self.encoder.train(True)
        self.decoder.train(True)
        batches_trained = 0
        logging.debug(
            f"Training for {n_epochs} epochs, each of {batches_per_epoch} "
            f"batches (batch size {self.batch_size})")

        for epoch_num in range(1, n_epochs + 1):
            loss_meter = AverageMeter()
            # Set encoder and decoder to be in training mode

            samples_seen = 0
            timers = Timers()
            timers.start('batch')
            for step in range(batches_per_epoch):
                batch = next(data_iter)
                # detached_debug_tensors isn't used directly in this function,
                # but might be used by callbacks that exploit locals()
                loss, detached_debug_tensors = self.batch_forward(batch)
                if batches_trained % calc_log_interval == 0:
                    # TODO(sam): I suspect we can get the same effect by just
                    # detaching loss & waiting until after optimizer.step()
                    # call to do .item(). Benchmark later & decide.
                    loss_item = loss.item()
                    assert not np.isnan(loss_item), "Loss is NaN"
                optimizer.zero_grad()
                loss.backward()
                optimizer.step()
                del loss  # so we don't use again

                for callback in callbacks:
                    callback(locals())

                # restart time-per-batch counter
                timers.stop('batch')
                timers.start('batch')

                if batches_trained % calc_log_interval == 0:
                    gradient_norm, weight_norm = weight_grad_norms(
                        self.all_trainable_params())
                    loss_meter.update(loss_item)
                    im_log.sb_logger.record_mean('loss', loss_item)
                    im_log.sb_logger.record_mean(
                        'gradient_norm', gradient_norm.item())
                    im_log.sb_logger.record_mean(
                        'weight_norm', weight_norm.item())
                    im_log.record('epoch', epoch_num)
                    im_log.record('within_epoch_step', step)
                    im_log.record('batches_trained', batches_trained)
                    timer_stats = timers.dump_stats(check_running=False)
                    time_per_batch = timer_stats['batch']['mean']
                    im_log.record('time_per_batch', time_per_batch)
                    im_log.record(
                        'time_per_ksample',
                        1000 * time_per_batch / self.batch_size)

                if batches_trained % log_interval == 0:
                    im_log.dump(step=batches_trained)

                batches_trained += 1
                samples_seen += len(batch['context'])

            assert batches_trained > 0, \
                "went through training loop with no batches---empty dataset?"
            if epoch_num == 0:
                logging.debug(f"Epoch yielded {samples_seen} data points "
                              f"({step + 1} batches)")

            if scheduler is not None:
                scheduler.step()
            loss_record.append(loss_meter.avg)

            # save checkpoint on last epoch, or at regular interval
            is_last_epoch = epoch_num == n_epochs
            should_save_checkpoint = (is_last_epoch or
                                      epoch_num % save_interval == 0)
            if should_save_checkpoint:
                # save encoder
                encoder_checkpoints_path = os.path.join(
                    log_dir, 'checkpoints', 'representation_encoder')
                os.makedirs(encoder_checkpoints_path, exist_ok=True)
                most_recent_encoder_checkpoint_path = os.path.join(
                    encoder_checkpoints_path, f'{epoch_num}_epochs.ckpt')
                torch.save(self.encoder, most_recent_encoder_checkpoint_path)

                # save decoder
                decoder_checkpoints_path = os.path.join(
                    log_dir, 'checkpoints', 'loss_decoder')
                os.makedirs(decoder_checkpoints_path, exist_ok=True)
                torch.save(self.decoder, os.path.join(
                    decoder_checkpoints_path, f'{epoch_num}_epochs.ckpt'))

        for callback in end_callbacks:
            callback(locals())

        # if we were not scheduled to dump on the last batch we trained on,
        # then do one last log dump to make sure everything is there
        if not (batches_trained % log_interval == 0):
            im_log.dump(step=batches_trained)

        assert is_last_epoch, "did not make it to last epoch"
        assert should_save_checkpoint, "did not save checkpoint on last epoch"

        return loss_record, most_recent_encoder_checkpoint_path<|MERGE_RESOLUTION|>--- conflicted
+++ resolved
@@ -298,20 +298,17 @@
         self.encoder.train(val)
         self.decoder.train(val)
 
-<<<<<<< HEAD
-    def make_data_iter(self, datasets, batches_per_epoch, n_epochs):
-=======
     def make_data_iter(self, datasets, batches_per_epoch, n_epochs, n_trajs):
-
         subdataset_extractor = SubdatasetExtractor(n_trajs=n_trajs)
->>>>>>> ea9c3895
         dataloader = datasets_to_loader(
             datasets, batch_size=self.batch_size,
             nominal_length=n_epochs * batches_per_epoch * self.batch_size,
             max_workers=self.dataset_max_workers,
             shuffle_buffer_size=self.shuffle_buffer_size,
             shuffle=self.shuffle_batches,
-            preprocessors=(self.target_pair_constructor, ))
+            preprocessors=(
+                subdataset_extractor,
+                self.target_pair_constructor, ))
         data_iter = repeat_chain_non_empty(dataloader)
         return data_iter
 
@@ -319,7 +316,7 @@
               end_callbacks=(), log_dir, log_interval=100,
               calc_log_interval=10, save_interval=1000, scheduler_cls=None,
               scheduler_kwargs=None, optimizer_cls=Adam,
-              optimizer_kwargs=None):
+              optimizer_kwargs=None, n_trajs=None):
         """Run repL training loop.
 
         Args:
@@ -349,6 +346,7 @@
             scheduler_kwargs (dict): keyword args to pass to scheduler_cls.
             optimizer_cls (type): optimizer class.
             optimizer_kwargs (dict): kwargs to pass to optimizer_cls.
+            n_trajs (int): limit on the number of trajectories to load.
 
         Returns: tuple of `(loss_record, most_recent_encoder_checkpoint_path)`.
             `loss_record` is a list of average loss values encountered at each
@@ -359,7 +357,7 @@
         # dataset setup
         data_iter = self.make_data_iter(
             datasets=datasets, batches_per_epoch=batches_per_epoch,
-            n_epochs=n_epochs)
+            n_epochs=n_epochs, n_trajs=n_trajs)
 
 
         # optimizer and LR scheduler
