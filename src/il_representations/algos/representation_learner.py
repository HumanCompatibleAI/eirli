import os
from stable_baselines3.common.preprocessing import preprocess_obs
from stable_baselines3.common.utils import get_device
from torch.utils.data import DataLoader
from torch.utils.tensorboard import SummaryWriter
from il_representations.algos.batch_extenders import QueueBatchExtender
from il_representations.algos.base_learner import BaseEnvironmentLearner
from il_representations.algos.utils import AverageMeter
import torch
import inspect
import numpy as np
import imitation.util.logger as logger
from torch.optim.lr_scheduler import CosineAnnealingLR


DEFAULT_HARDCODED_PARAMS = ['encoder', 'decoder', 'loss_calculator', 'augmenter', 'target_pair_constructor',
                            'batch_extender']


def get_default_args(func):
    signature = inspect.signature(func)
    return {
        k: v.default
        for k, v in signature.parameters.items()
        if v.default is not inspect.Parameter.empty
    }


def to_dict(kwargs_element):
    # To get around not being able to have empty dicts as default values
    if kwargs_element is None:
        return {}
    else:
        return kwargs_element


class RepresentationLearner(BaseEnvironmentLearner):
    def __init__(self, env, *,
                 log_dir,
                 encoder=None,
                 decoder=None,
                 loss_calculator=None,
                 target_pair_constructor=None,
                 augmenter=None,
                 batch_extender=None,
                 optimizer=torch.optim.Adam,
                 scheduler=None,
                 representation_dim=512,
                 projection_dim=None,
                 device=None,
                 shuffle_batches=True,
                 batch_size=256,
                 preprocess_extra_context=True,
                 preprocess_target=True,
                 save_interval=100,
                 optimizer_kwargs=None,
                 target_pair_constructor_kwargs=None,
                 augmenter_kwargs,
                 encoder_kwargs=None,
                 decoder_kwargs=None,
                 batch_extender_kwargs=None,
                 loss_calculator_kwargs=None,
                 scheduler_kwargs=None,
                 unit_test_max_train_steps=None):

        super(RepresentationLearner, self).__init__(env)
        for el in (encoder, decoder, loss_calculator, target_pair_constructor):
            assert el is not None
        # TODO clean up this kwarg parsing at some point
        self.log_dir = log_dir
        logger.configure(log_dir, ["stdout", "csv", "tensorboard"])

        self.encoder_checkpoints_path = os.path.join(self.log_dir, 'checkpoints', 'representation_encoder')
        os.makedirs(self.encoder_checkpoints_path, exist_ok=True)
        self.decoder_checkpoints_path = os.path.join(self.log_dir, 'checkpoints', 'loss_decoder')
        os.makedirs(self.decoder_checkpoints_path, exist_ok=True)

        self.device = get_device("auto" if device is None else device)
        self.shuffle_batches = shuffle_batches
        self.batch_size = batch_size
        self.preprocess_extra_context = preprocess_extra_context
        self.preprocess_target = preprocess_target
        self.save_interval = save_interval
        #self._make_channels_first()
        self.unit_test_max_train_steps = unit_test_max_train_steps

        if projection_dim is None:
            # If no projection_dim is specified, it will be assumed to be the same as representation_dim
            # This doesn't have any meaningful effect unless you specify a projection head.
            projection_dim = representation_dim

        self.augmenter = augmenter(**augmenter_kwargs)
        self.target_pair_constructor = target_pair_constructor(**to_dict(target_pair_constructor_kwargs))

        encoder_kwargs = to_dict(encoder_kwargs)
        self.encoder = encoder(self.observation_space, representation_dim, **encoder_kwargs).to(self.device)
        self.decoder = decoder(representation_dim, projection_dim, **to_dict(decoder_kwargs)).to(self.device)

        if batch_extender is QueueBatchExtender:
            # TODO maybe clean this up?
            batch_extender_kwargs = batch_extender_kwargs or {}
            batch_extender_kwargs['queue_dim'] = projection_dim
            batch_extender_kwargs['device'] = self.device

        if batch_extender_kwargs is None:
            # Doing this to avoid having batch_extender() take an optional kwargs dict
            self.batch_extender = batch_extender()
        else:
            self.batch_extender = batch_extender(**batch_extender_kwargs)

        self.loss_calculator = loss_calculator(self.device, **to_dict(loss_calculator_kwargs))

        trainable_encoder_params, trainable_decoder_params = self._get_trainable_parameters()
        self.optimizer = optimizer(trainable_encoder_params + trainable_decoder_params,
                                   **to_dict(optimizer_kwargs))

        self.scheduler_cls = scheduler
        self.scheduler = None
        self.scheduler_kwargs = scheduler_kwargs or {}

        self.writer = SummaryWriter(log_dir=os.path.join(log_dir, 'contrastive_tf_logs'), flush_secs=15)

    def validate_and_update_kwargs(self, user_kwargs, algo_hardcoded_kwargs=None):
        # return a copy instead of updating in-place to avoid inconsistent state
        # after a failed update

        # Now, algorithm_hardcoded_params contains all of the encoder, decoder, etc

        # Iterate over param value in algorithm_hardcoded_params. Check whether the user_kwargs value is different
        # from the default, if so, use the user_kwargs value. Otherwise, use the algorithm_hardcoded value

        kwargs_copy = user_kwargs.copy()
        default_args = get_default_args(RepresentationLearner.__init__)
        if algo_hardcoded_kwargs is not None:
            for param_name, param_value in algo_hardcoded_kwargs.items():
                if param_name in kwargs_copy and isinstance(kwargs_copy[param_name], dict):
                    kwargs_copy[param_name] = self.validate_and_update_kwargs(kwargs_copy[param_name], param_value)
                else:
                    # If the external kwargs are just set to default values, use hardcoded kwargs, otherwise default
                    # to external
                    if kwargs_copy[param_name] == default_args[param_name]:
                        kwargs_copy[param_name] = algo_hardcoded_kwargs[param_name]
        return kwargs_copy

    def _calculate_norms(self, norm_type=2):
        """
        :param norm_type: the order of the norm
        :return: the norm of the gradient and the norm of the weights
        """
        norm_type = float(norm_type)

        encoder_params, decoder_params = self._get_trainable_parameters()
        trainable_params = encoder_params + decoder_params
        stacked_gradient_norms = torch.stack([torch.norm(p.grad.detach(), norm_type).to(self.device) for p in trainable_params])
        stacked_weight_norms = torch.stack([torch.norm(p.detach(), norm_type).to(self.device) for p in trainable_params])

        gradient_norm = torch.norm(stacked_gradient_norms, norm_type)
        weight_norm = torch.norm(stacked_weight_norms, norm_type)

        return gradient_norm, weight_norm

    def _get_trainable_parameters(self):
        """
        :return: the trainable encoder parameters and the trainable decoder parameters
        """
        trainable_encoder_params = [p for p in self.encoder.parameters() if p.requires_grad]
        trainable_decoder_params = [p for p in self.decoder.parameters() if p.requires_grad]
        return trainable_encoder_params, trainable_decoder_params

    def _prep_tensors(self, tensors_or_arrays):
        """
        :param tensors_or_arrays: A list of Torch tensors or numpy arrays (or None)
        :return: A torch tensor moved to the device associated with this
            learner, and converted to float
        """
        if tensors_or_arrays is None:
            # sometimes we get passed optional arguments with default value
            # None; we can ignore them & return None in response
            return
        if not torch.is_tensor(tensors_or_arrays):
            tensor_list = [torch.as_tensor(tens) for tens in tensors_or_arrays]
            batch_tensor = torch.stack(tensor_list, dim=0)
        else:
            batch_tensor = tensors_or_arrays
        if batch_tensor.ndim == 4:
            # if the batch_tensor looks like images, we check that it's also NCHW
            is_nchw_heuristic = \
                batch_tensor.shape[1] < batch_tensor.shape[2] \
                and batch_tensor.shape[1] < batch_tensor.shape[3]
            if not is_nchw_heuristic:
                raise ValueError(
                    f"Batch tensor axes {batch_tensor.shape} do not look "
                    "like they're in NCHW order. Did you accidentally pass in "
                    "a channels-last tensor?")
        if torch.is_floating_point(batch_tensor):
            # cast double to float for perf reasons (also drops half-precision)
            dtype = torch.float
        else:
            # otherwise use whatever the input type was (typically uint8 or
            # int64, but presumably original dtype was fine whatever it was)
            dtype = None
        return batch_tensor.to(self.device, dtype=dtype)

    def _preprocess(self, input_data):
        # SB will normalize to [0,1]
        return preprocess_obs(input_data, self.observation_space,
                              normalize_images=True)

    def _preprocess_extra_context(self, extra_context):
        if extra_context is None or not self.preprocess_extra_context:
            return extra_context
        return self._preprocess(extra_context)

    # TODO maybe make static?
    def unpack_batch(self, batch):
        """
        :param batch: A batch that may contain a numpy array of extra context, but may also simply have an
        empty list as a placeholder value for the `extra_context` key. If the latter, return None for extra_context,
        rather than an empty list (Torch data loaders can only work with lists and arrays, not None types)
        :return:
        """
        if len(batch['extra_context']) == 0:
            return batch['context'], batch['target'], batch['traj_ts_ids'], None
        else:
            return batch['context'], batch['target'], batch['traj_ts_ids'], batch['extra_context']

    def learn(self, dataset, training_epochs):
        """
        :param dataset:
        :return:
        """
        # Construct representation learning dataset of correctly paired (context, target) pairs
        dataset = self.target_pair_constructor(dataset)
        # Torch chokes when batch_size is a numpy int instead of a Python int,
        # so we need to wrap the batch size in int() in case we're running
        # under skopt (which uses numpy types).
        dataloader = DataLoader(dataset, batch_size=int(self.batch_size),  shuffle=self.shuffle_batches)

        loss_record = []
        global_step = 0
        num_batches_per_epoch = int(len(dataset)/self.batch_size)

        if self.scheduler_cls is not None:
            if self.scheduler_cls is CosineAnnealingLR:
                self.scheduler = self.scheduler_cls(self.optimizer, training_epochs, **to_dict(self.scheduler_kwargs))
            else:
                self.scheduler = self.scheduler_cls(self.optimizer, **to_dict(self.scheduler_kwargs))

        assert num_batches_per_epoch > 0, \
            f"y u no train??? len(ds)={len(dataset)}, bs={self.batch_size}"

        self.encoder.train(True)
        self.decoder.train(True)

        for epoch in range(training_epochs):

            loss_meter = AverageMeter()
            dataiter = iter(dataloader)
            # Set encoder and decoder to be in training mode


            for step in range(1, num_batches_per_epoch + 1):
                batch = next(dataiter)
                # Construct batch (currently just using Torch's default batch-creator)
                contexts, targets, traj_ts_info, extra_context = self.unpack_batch(batch)

                # Use an algorithm-specific augmentation strategy to augment either
                # just context, or both context and targets
                contexts, targets = self._prep_tensors(contexts), self._prep_tensors(targets)
                extra_context = self._prep_tensors(extra_context)
                traj_ts_info = self._prep_tensors(traj_ts_info)
                # Note: preprocessing might be better to do on CPU if, in future, we can parallelize doing so
                contexts = self._preprocess(contexts)
                if self.preprocess_target:
                    targets = self._preprocess(targets)
                contexts, targets = self.augmenter(contexts, targets)
                extra_context = self._preprocess_extra_context(extra_context)


                # These will typically just use the forward() function for the encoder, but can optionally
                # use a specific encode_context and encode_target if one is implemented
                encoded_contexts = self.encoder.encode_context(contexts, traj_ts_info)
                encoded_targets = self.encoder.encode_target(targets, traj_ts_info)
                # Typically the identity function
                extra_context = self.encoder.encode_extra_context(extra_context, traj_ts_info)

                # Use an algorithm-specific decoder to "decode" the representations into a loss-compatible tensor
                # As with encode, these will typically just use forward()
                decoded_contexts = self.decoder.decode_context(encoded_contexts, traj_ts_info, extra_context)
                decoded_targets = self.decoder.decode_target(encoded_targets, traj_ts_info, extra_context)

                # Optionally add to the batch before loss. By default, this is an identity operation, but
                # can also implement momentum queue logic
                decoded_contexts, decoded_targets = self.batch_extender(decoded_contexts, decoded_targets)

                # Use an algorithm-specific loss function. Typically this only requires decoded_contexts and
                # decoded_targets, but VAE requires encoded_contexts, so we pass it in here

                loss = self.loss_calculator(decoded_contexts, decoded_targets, encoded_contexts)
<<<<<<< HEAD
                loss_item = loss.item()
=======
                assert not np.isnan(loss.item()), "Loss is not NAN"
                loss_meter.update(loss)
>>>>>>> 6f1900ee

                self.optimizer.zero_grad()
                loss.backward()
                self.optimizer.step()
                del loss  # so we don't use again

                gradient_norm, weight_norm = self._calculate_norms()

                # FIXME(sam): don't plot this every batch, plot it every k
                # batches (will make log files much smaller)
                loss_meter.update(loss_item)
                logger.record('loss', loss_item)
                logger.record('gradient_norm', gradient_norm.item())
                logger.record('weight_norm', weight_norm.item())
                logger.record('epoch', epoch)
                logger.record('within_epoch_step', step)
                logger.dump(step=global_step)
                global_step += 1

                if self.unit_test_max_train_steps is not None \
                   and step >= self.unit_test_max_train_steps:
                    # early exit
                    break

            if self.scheduler is not None:
                self.scheduler.step()

            loss_record.append(loss_meter.avg)

            if epoch % self.save_interval == 0 or epoch == training_epochs - 1:
                torch.save(self.encoder, os.path.join(self.encoder_checkpoints_path, f'{epoch}_epochs.ckpt'))
                torch.save(self.decoder, os.path.join(self.decoder_checkpoints_path, f'{epoch}_epochs.ckpt'))

        return loss_record<|MERGE_RESOLUTION|>--- conflicted
+++ resolved
@@ -297,12 +297,9 @@
                 # decoded_targets, but VAE requires encoded_contexts, so we pass it in here
 
                 loss = self.loss_calculator(decoded_contexts, decoded_targets, encoded_contexts)
-<<<<<<< HEAD
                 loss_item = loss.item()
-=======
-                assert not np.isnan(loss.item()), "Loss is not NAN"
-                loss_meter.update(loss)
->>>>>>> 6f1900ee
+                assert not np.isnan(loss_item), "Loss is not NAN"
+                loss_meter.update(loss_item)
 
                 self.optimizer.zero_grad()
                 loss.backward()
