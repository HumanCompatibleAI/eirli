--- conflicted
+++ resolved
@@ -354,11 +354,8 @@
                 self.optimizer.step()
                 del loss  # so we don't use again
 
-<<<<<<< HEAD
                 for callback in callbacks:
                     callback(locals())
-
-                gradient_norm, weight_norm = self._calculate_norms()
 
                 # measure time per batch & restart counted
                 time_per_batch = (time.time() - timer_start) \
@@ -366,17 +363,6 @@
                 timer_start = time.time()
                 timer_last_batches_trained = batches_trained
 
-                loss_meter.update(loss_item)
-                logger.sb_logger.record_mean('loss', loss_item)
-                logger.sb_logger.record_mean(
-                    'gradient_norm', gradient_norm.item())
-                logger.sb_logger.record_mean('weight_norm', weight_norm.item())
-                logger.record('epoch', epoch_num)
-                logger.record('within_epoch_step', step)
-                logger.record('batches_trained', batches_trained)
-                logger.record('time_per_batch', time_per_batch)
-                logger.record('time_per_ksample', 1000 * time_per_batch / self.batch_size)
-=======
                 if batches_trained % self.calc_log_interval == 0:
                     gradient_norm, weight_norm = self._calculate_norms()
 
@@ -388,9 +374,12 @@
                     logger.record('epoch', epoch_num)
                     logger.record('within_epoch_step', step)
                     logger.record('batches_trained', batches_trained)
->>>>>>> 0b6a1dce
+                    logger.record('time_per_batch', time_per_batch)
+                    logger.record('time_per_ksample', 1000 * time_per_batch / self.batch_size)
+
                 if batches_trained % self.log_interval == 0:
                     logger.dump(step=batches_trained)
+
                 batches_trained += 1
                 samples_seen += len(contexts)
 
