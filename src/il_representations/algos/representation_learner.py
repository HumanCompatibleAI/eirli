import os
<<<<<<< HEAD
=======
import torch
from stable_baselines3.common.utils import get_device
>>>>>>> b37b10a3
from torch.utils.data import DataLoader
from torch.utils.tensorboard import SummaryWriter
from il_representations.algos.batch_extenders import IdentityBatchExtender, QueueBatchExtender
from il_representations.algos.base_learner import BaseEnvironmentLearner
from il_representations.algos.utils import AverageMeter, Logger
from il_representations.algos.augmenters import AugmentContextOnly
from gym.spaces import Box
import torch
import inspect
import imitation.util.logger as logger


DEFAULT_HARDCODED_PARAMS = ['encoder', 'decoder', 'loss_calculator', 'augmenter', 'target_pair_constructor']


def get_default_args(func):
    signature = inspect.signature(func)
    return {
        k: v.default
        for k, v in signature.parameters.items()
        if v.default is not inspect.Parameter.empty
    }



def to_dict(kwargs_element):
    # To get around not being able to have empty dicts as default values
    if kwargs_element is None:
        return {}
    else:
        return kwargs_element


class RepresentationLearner(BaseEnvironmentLearner):
    def __init__(self, env, *,
                 log_dir, encoder, decoder, loss_calculator,
                 target_pair_constructor,
                 augmenter=AugmentContextOnly,
                 color_space,
                 batch_extender=IdentityBatchExtender,
                 optimizer=torch.optim.Adam,
                 scheduler=None,
                 representation_dim=512,
                 projection_dim=None,
                 device=None,
                 shuffle_batches=True,
                 batch_size=256,
                 preprocess_extra_context=True,
                 save_interval=1,
                 optimizer_kwargs=None,
                 target_pair_constructor_kwargs=None,
                 augmenter_kwargs=None,
                 encoder_kwargs=None,
                 decoder_kwargs=None,
                 batch_extender_kwargs=None,
                 loss_calculator_kwargs=None,
                 scheduler_kwargs=None,
                 unit_test_max_train_steps=None):

        super(RepresentationLearner, self).__init__(env)
        # TODO clean up this kwarg parsing at some point
        self.log_dir = log_dir
        logger.configure(log_dir, ["stdout", "tensorboard"])

        self.encoder_checkpoints_path = os.path.join(self.log_dir, 'checkpoints', 'representation_encoder')
        os.makedirs(self.encoder_checkpoints_path, exist_ok=True)
        self.decoder_checkpoints_path = os.path.join(self.log_dir, 'checkpoints', 'loss_decoder')
        os.makedirs(self.decoder_checkpoints_path, exist_ok=True)


        self.device = get_device("auto" if device is None else device)
        self.shuffle_batches = shuffle_batches
        self.batch_size = batch_size
        self.preprocess_extra_context = preprocess_extra_context
        self.save_interval = save_interval
        #self._make_channels_first()
        self.unit_test_max_train_steps = unit_test_max_train_steps

        if projection_dim is None:
            # If no projection_dim is specified, it will be assumed to be the same as representation_dim
            # This doesn't have any meaningful effect unless you specify a projection head.
            projection_dim = representation_dim

        self.augmenter = augmenter(color_space=color_space, **to_dict(augmenter_kwargs))
        self.target_pair_constructor = target_pair_constructor(**to_dict(target_pair_constructor_kwargs))

        encoder_kwargs = to_dict(encoder_kwargs)
        self.encoder = encoder(self.observation_space, representation_dim, **encoder_kwargs).to(self.device)
        self.decoder = decoder(representation_dim, projection_dim, **to_dict(decoder_kwargs)).to(self.device)

        if batch_extender is QueueBatchExtender:
            batch_extender_kwargs = batch_extender_kwargs or {}
            batch_extender_kwargs['queue_dim'] = projection_dim

        if batch_extender_kwargs is None:
            # Doing this to avoid having batch_extender() take an optional kwargs dict
            self.batch_extender = batch_extender()
        else:
<<<<<<< HEAD
=======
            if batch_extender_kwargs.get('queue_size') is not None:
                # Doing this slightly awkward updating of kwargs to avoid having
                # the superclass of BatchExtender accept queue_dim as an argument
                batch_extender_kwargs['queue_dim'] = projection_dim
            batch_extender_kwargs['device'] = self.device

>>>>>>> b37b10a3
            self.batch_extender = batch_extender(**batch_extender_kwargs)

        self.loss_calculator = loss_calculator(self.device, **to_dict(loss_calculator_kwargs))

        trainable_encoder_params = [p for p in self.encoder.parameters() if p.requires_grad]
        trainable_decoder_params = [p for p in self.decoder.parameters() if p.requires_grad]
        self.optimizer = optimizer(trainable_encoder_params + trainable_decoder_params,
                                   **to_dict(optimizer_kwargs))

        if scheduler is not None:
            self.scheduler = scheduler(self.optimizer, **to_dict(scheduler_kwargs))
        else:
            self.scheduler = None
        self.writer = SummaryWriter(log_dir=os.path.join(log_dir, 'contrastive_tf_logs'), flush_secs=15)

    def validate_and_update_kwargs(self, user_kwargs, kwargs_updates=None,
                                   hardcoded_params=None, params_cleaned=False):
        # return a copy instead of updating in-place to avoid inconsistent state
        # after a failed update
        kwargs_copy = user_kwargs.copy()
        if not params_cleaned:
            default_args = get_default_args(RepresentationLearner.__init__)
            if hardcoded_params is None:
                hardcoded_params = DEFAULT_HARDCODED_PARAMS

            for hardcoded_param in hardcoded_params:
                if hardcoded_param not in user_kwargs:
                    continue
                if user_kwargs[hardcoded_param] != default_args[hardcoded_param]:
                    raise ValueError(f"You passed in a non-default value for parameter {hardcoded_param} "
                                     f"hardcoded by {self.__class__.__name__}")
                del kwargs_copy[hardcoded_param]

        if kwargs_updates is not None:
            if not isinstance(kwargs_updates, dict):
                raise TypeError("kwargs_updates must be passed in in the form of a dict ")
            for kwarg_update_key in kwargs_updates.keys():
                if isinstance(kwargs_copy[kwarg_update_key], dict):
                    kwargs_copy[kwarg_update_key] = self.validate_and_update_kwargs(kwargs_copy[kwarg_update_key],
                                                                                    kwargs_updates[kwarg_update_key],
                                                                                    params_cleaned=True)
                else:
                    kwargs_copy[kwarg_update_key] = kwargs_updates[kwarg_update_key]
        return kwargs_copy


    def _prep_tensors(self, tensors_or_arrays):
        """
        :param tensors_or_arrays: A list of Torch tensors or numpy arrays (or None)
        :return: A torch tensor moved to the device associated with this
            learner, and converted to float
        """
        if tensors_or_arrays is None:
            # sometimes we get passed optional arguments with default value
            # None; we can ignore them & return None in response
            return
        if not torch.is_tensor(tensors_or_arrays):
            tensor_list = [torch.as_tensor(tens) for tens in tensors_or_arrays]
            batch_tensor = torch.stack(tensor_list, dim=0)
        else:
            batch_tensor = tensors_or_arrays
        if batch_tensor.ndim == 4:
            # if the batch_tensor looks like images, we check that it's also NCHW
            is_nchw_heuristic = \
                batch_tensor.shape[1] < batch_tensor.shape[2] \
                and batch_tensor.shape[1] < batch_tensor.shape[3]
            if not is_nchw_heuristic:
                raise ValueError(
                    f"Batch tensor axes {batch_tensor.shape} do not look "
                    "like they're in NCHW order. Did you accidentally pass in "
                    "a channels-last tensor?")
        if torch.is_floating_point(batch_tensor):
            # cast double to float for perf reasons (also drops half-precision)
            dtype = torch.float
        else:
            # otherwise use whatever the input type was (typically uint8 or
            # int64, but presumably original dtype was fine whatever it was)
            dtype = None
        return batch_tensor.to(self.device, dtype=dtype)

    def _preprocess(self, input_data):
        # FIXME(sam): this is not compatible with the way that Stable Baselines
        # does input normalisation.

        # Normalization to range [-1, 1]
        if isinstance(self.observation_space, Box):
            low, high = self.observation_space.low, self.observation_space.high
            low_min, low_max, high_min, high_max = low.min(), low.max(), high.min(), high.max()
            assert low_min == low_max and high_min == high_max
            low, high = low_min, high_max
            mid = (low + high) / 2
            delta = high - mid
            input_data = (input_data - mid) / delta
        return input_data

    def _preprocess_extra_context(self, extra_context):
        if extra_context is None or not self.preprocess_extra_context:
            return extra_context
        return self._preprocess(extra_context)

    # TODO maybe make static?
    def unpack_batch(self, batch):
        """
        :param batch: A batch that may contain a numpy array of extra context, but may also simply have an
        empty list as a placeholder value for the `extra_context` key. If the latter, return None for extra_context,
        rather than an empty list (Torch data loaders can only work with lists and arrays, not None types)
        :return:
        """
        if len(batch['extra_context']) == 0:
            return batch['context'], batch['target'], batch['traj_ts_ids'], None
        else:
            return batch['context'], batch['target'], batch['traj_ts_ids'], batch['extra_context']

    def learn(self, dataset, training_epochs):
        """
        :param dataset:
        :return:
        """
        # Construct representation learning dataset of correctly paired (context, target) pairs
        dataset = self.target_pair_constructor(dataset)
        dataloader = DataLoader(dataset, batch_size=self.batch_size, shuffle=self.shuffle_batches)
        # Set encoder and decoder to be in training mode
        self.encoder.train(True)
        self.decoder.train(True)

        loss_record = []
        for epoch in range(training_epochs):
            loss_meter = AverageMeter()
            dataiter = iter(dataloader)
            for step, batch in enumerate(dataloader, start=1):

                # Construct batch (currently just using Torch's default batch-creator)
                batch = next(dataiter)
                contexts, targets, traj_ts_info, extra_context = self.unpack_batch(batch)

                # Use an algorithm-specific augmentation strategy to augment either
                # just context, or both context and targets
                contexts, targets = self.augmenter(contexts, targets)
                contexts, targets = self._prep_tensors(contexts), self._prep_tensors(targets)
                extra_context = self._prep_tensors(extra_context)
                traj_ts_info = self._prep_tensors(traj_ts_info)
                # Note: preprocessing might be better to do on CPU if, in future, we can parallelize doing so
                contexts, targets = self._preprocess(contexts), self._preprocess(targets)
                extra_context = self._preprocess_extra_context(extra_context)

                # These will typically just use the forward() function for the encoder, but can optionally
                # use a specific encode_context and encode_target if one is implemented
                encoded_contexts = self.encoder.encode_context(contexts, traj_ts_info)
                encoded_targets = self.encoder.encode_target(targets, traj_ts_info)
                # Typically the identity function
                extra_context = self.encoder.encode_extra_context(extra_context, traj_ts_info)

                # Use an algorithm-specific decoder to "decode" the representations into a loss-compatible tensor
                # As with encode, these will typically just use forward()
                decoded_contexts = self.decoder.decode_context(encoded_contexts, traj_ts_info, extra_context)
                decoded_targets = self.decoder.decode_target(encoded_targets, traj_ts_info, extra_context)

                # Optionally add to the batch before loss. By default, this is an identity operation, but
                # can also implement momentum queue logic
                decoded_contexts, decoded_targets = self.batch_extender(decoded_contexts, decoded_targets)

                # Use an algorithm-specific loss function. Typically this only requires decoded_contexts and
                # decoded_targets, but VAE requires encoded_contexts, so we pass it in here

                loss = self.loss_calculator(decoded_contexts, decoded_targets, encoded_contexts)

                loss_meter.update(loss)

                self.optimizer.zero_grad()
                loss.backward()
                self.optimizer.step()
                logger.record('loss', loss.item())
                logger.record('epoch', epoch)
                logger.record('within_epoch_step', step)
                logger.dump()

                if self.unit_test_max_train_steps is not None \
                   and step >= self.unit_test_max_train_steps:
                    # early exit
                    break

            if self.scheduler is not None:
                self.scheduler.step()
            loss_record.append(loss_meter.avg.cpu().item())
            self.encoder.train(False)
            self.decoder.train(False)
            if epoch % self.save_interval == 0:
                torch.save(self.encoder, os.path.join(self.encoder_checkpoints_path, f'{epoch}_epochs.ckpt'))
                torch.save(self.decoder, os.path.join(self.decoder_checkpoints_path, f'{epoch}_epochs.ckpt'))<|MERGE_RESOLUTION|>--- conflicted
+++ resolved
@@ -1,9 +1,6 @@
 import os
-<<<<<<< HEAD
-=======
 import torch
 from stable_baselines3.common.utils import get_device
->>>>>>> b37b10a3
 from torch.utils.data import DataLoader
 from torch.utils.tensorboard import SummaryWriter
 from il_representations.algos.batch_extenders import IdentityBatchExtender, QueueBatchExtender
@@ -95,22 +92,15 @@
         self.decoder = decoder(representation_dim, projection_dim, **to_dict(decoder_kwargs)).to(self.device)
 
         if batch_extender is QueueBatchExtender:
+            # TODO maybe clean this up?
             batch_extender_kwargs = batch_extender_kwargs or {}
             batch_extender_kwargs['queue_dim'] = projection_dim
+            batch_extender_kwargs['device'] = self.device
 
         if batch_extender_kwargs is None:
             # Doing this to avoid having batch_extender() take an optional kwargs dict
             self.batch_extender = batch_extender()
         else:
-<<<<<<< HEAD
-=======
-            if batch_extender_kwargs.get('queue_size') is not None:
-                # Doing this slightly awkward updating of kwargs to avoid having
-                # the superclass of BatchExtender accept queue_dim as an argument
-                batch_extender_kwargs['queue_dim'] = projection_dim
-            batch_extender_kwargs['device'] = self.device
-
->>>>>>> b37b10a3
             self.batch_extender = batch_extender(**batch_extender_kwargs)
 
         self.loss_calculator = loss_calculator(self.device, **to_dict(loss_calculator_kwargs))
