import copy
import os
import math
import traceback
import warnings
import inspect

from torch.distributions import MultivariateNormal
import numpy as np
from stable_baselines3.common.preprocessing import preprocess_obs
from torchvision.models.resnet import BasicBlock as BasicResidualBlock
import torch
from torch import nn
from pyro.distributions import Delta

from gym import spaces
from il_representations.algos.utils import independent_multivariate_normal
import functools

"""
Encoders conceptually serve as the bit of the representation learning architecture that learns the representation itself
(except in RNN cases, where encoders only learn the per-frame representation). 

The only real complex thing to note here is the MomentumEncoder architecture, which creates two CNNEncoders, 
and updates weights of one as a slowly moving average of the other. Note that this bit of momentum is separated 
from the creation and filling of a queue of representations, which is handled by the BatchExtender module 
"""


def compute_output_shape(observation_space, layers):
    """Compute the size of the output after passing an observation from
    `observation_space` through the given `layers`."""
    # [None] adds a batch dimension to the random observation
    torch_obs = torch.tensor(observation_space.sample()[None])
    with torch.no_grad():
        sample = preprocess_obs(torch_obs, observation_space, normalize_images=True)
        for layer in layers:
            # forward prop to compute the right size
            sample = layer(sample)

    # make sure batch axis still matches
    assert sample.shape[0] == torch_obs.shape[0]

    # return everything else
    return sample.shape[1:]


def compute_rep_shape_encoder(observation_space, encoder):
    """Compute representation shape for an entire Encoder."""
    sample_obs = torch.FloatTensor(observation_space.sample()[None])
    sample_obs = preprocess_obs(sample_obs, observation_space,
                                normalize_images=True)
    device_encoder = encoder.to(sample_obs.device)
    with torch.no_grad():
        sample_dist = device_encoder(sample_obs, traj_info=None)
        sample_out = sample_dist.sample()

    # batch dim check
    assert sample_out.shape[0] == sample_obs.shape[0]

    return sample_out.shape[1:]


def warn_on_non_image_tensor(x):
    """Do some basic checks to make sure the input image tensor looks like a
    batch of stacked square frames. Good sanity check to make sure that
    preprocessing is not being messed up somehow."""
    stack_str = None

    def do_warning(message):
        # issue a warning, but annotate it with some information about the
        # stack (specifically, basenames of code files and line number at the
        # time of exception for each stack frame except this one)
        nonlocal stack_str
        if stack_str is None:
            frames = traceback.extract_stack()
            stack_str = '/'.join(
                f'{os.path.basename(frame.filename)}:{frame.lineno}'
                # [:-1] skips the current frame
                for frame in frames[:-1])
        warnings.warn(message + f" (stack: {stack_str})")

    # check that image has rank 4
    if x.ndim != 4:
        do_warning(f"Image tensor has rank {x.ndim}, not rank 4")

    # check that H=W
    if x.shape[2] != x.shape[3]:
        do_warning(
            f"Image tensor shape {x.shape} doesn't have square images")

    # check that image is in [0,1] (approximately)
    # this is the range that SB uses
    v_min = torch.min(x).item()
    v_max = torch.max(x).item()
    if v_min < -0.01 or v_max > 1.01:
        do_warning(
            f"Input image tensor has values in range [{v_min}, {v_max}], "
            "not expected range [0, 1]")

    std = torch.std(x).item()
    if std < 0.05:
        do_warning(
            f"Input image tensor values have low stddev {std} (range "
            f"[{v_min}, {v_max}])")



NETWORK_ARCHITECTURE_DEFINITIONS = {
    'BasicCNN': [
            {'out_dim': 32, 'kernel_size': 8, 'stride': 4},
            {'out_dim': 64, 'kernel_size': 4, 'stride': 2},
            {'out_dim': 64, 'kernel_size': 3, 'stride': 1},
        ],
    'MAGICALCNN': [
            {'out_dim': 32, 'kernel_size': 5, 'stride': 1, 'padding': 2},
            {'out_dim': 64, 'kernel_size': 3, 'stride': 2, 'padding': 1},
            {'out_dim': 64, 'kernel_size': 3, 'stride': 2, 'padding': 1},
            {'out_dim': 64, 'kernel_size': 3, 'stride': 2, 'padding': 1},
            {'out_dim': 64, 'kernel_size': 3, 'stride': 2, 'padding': 1},
        ],
    'MAGICALCNN-resnet': [
            {'out_dim': 64, 'stride': 4, 'residual': True},
            {'out_dim': 128, 'stride': 2, 'residual': True},
        ],
    'MAGICALCNN-resnet-128': [
            {'out_dim': 64, 'stride': 4, 'residual': True},
            {'out_dim': 128, 'stride': 2, 'residual': True},
            {'out_dim': 128, 'stride': 2, 'residual': True},
        ],
    'MAGICALCNN-resnet-256': [
            {'out_dim': 64, 'stride': 4, 'residual': True},
            {'out_dim': 128, 'stride': 2, 'residual': True},
            {'out_dim': 256, 'stride': 2, 'residual': True},
        ],
    'MAGICALCNN-small': [
            {'out_dim': 32, 'kernel_size': 5, 'stride': 2, 'padding': 2},
            {'out_dim': 64, 'kernel_size': 3, 'stride': 2, 'padding': 1},
            {'out_dim': 64, 'kernel_size': 3, 'stride': 2, 'padding': 1},
            {'out_dim': 64, 'kernel_size': 3, 'stride': 2, 'padding': 1},
            {'out_dim': 64, 'kernel_size': 3, 'stride': 2, 'padding': 1},
    ]
}


class BasicCNN(nn.Module):
    """Similar to the CNN from the Nature DQN paper."""
    def __init__(self, observation_space, representation_dim, use_bn=True):
        super().__init__()

        self.input_channel = observation_space.shape[0]
        conv_layers = []
        self.architecture_definition = NETWORK_ARCHITECTURE_DEFINITIONS['BasicCNN']

        # first apply convolution layers + flattening

        for layer_spec in self.architecture_definition:
            conv_layers.append(nn.Conv2d(self.input_channel, layer_spec['out_dim'],
                                                   kernel_size=layer_spec['kernel_size'], stride=layer_spec['stride']))
            if use_bn:
                conv_layers.append(nn.BatchNorm2d(layer_spec['out_dim']))
            conv_layers.append(nn.ReLU())
            self.input_channel = layer_spec['out_dim']
        self.convolution = nn.Sequential(*conv_layers)
        dense_layers = []
        dense_layers.append(nn.Flatten())

        # now customise the dense layers to handle an appropriate-sized conv output
        dense_in_dim, = compute_output_shape(observation_space, conv_layers + [nn.Flatten()])
        dense_arch = [{'in_dim': dense_in_dim, 'out_dim': representation_dim}]
        print(dense_arch)
        # apply the dense layers
        for ind, layer_spec in enumerate(dense_arch[:-1]):
            dense_layers.append(nn.Linear(layer_spec['in_dim'], layer_spec['out_dim']))
            dense_layers.append(nn.ReLU())
        # no ReLU after last layer
        last_layer_spec = dense_arch[-1]
        dense_layers.append(
            nn.Linear(last_layer_spec['in_dim'], last_layer_spec['out_dim']))

        self.dense_network = nn.Sequential(*dense_layers)

    def forward(self, x):
        warn_on_non_image_tensor(x)
        conved_image = self.convolution(x)
        representation = self.dense_network(conved_image)
        return representation


class MAGICALCNN(nn.Module):
    """The CNN from the MAGICAL paper."""
    def __init__(self,
                 observation_space,
                 representation_dim,
                 use_bn=True,
                 use_ln=False,
                 dropout=None,
                 use_sn=False,
                 arch_str='MAGICALCNN-resnet-128',
                 ActivationCls=torch.nn.ReLU):
        super().__init__()

        # If block_type == resnet, use ResNet's basic block.
        # If block_type == magical, use MAGICAL block from its paper.
        assert arch_str in NETWORK_ARCHITECTURE_DEFINITIONS.keys()
        width = 1 if 'resnet' in arch_str else 2

        w = width
        self.architecture_definition = NETWORK_ARCHITECTURE_DEFINITIONS[arch_str]
        conv_layers = []
        in_dim = observation_space.shape[0]

        block = magical_conv_block
        if 'resnet' in arch_str:
            block = BasicResidualBlock
        for layer_definition in self.architecture_definition:
            if layer_definition.get('residual', False):
                block_kwargs = {
                    'stride': layer_definition['stride'],
                    'downsample': nn.Sequential(nn.Conv2d(in_dim,
                                                          layer_definition['out_dim'],
                                                          kernel_size=1,
                                                          stride=layer_definition['stride']),
                                                nn.BatchNorm2d(layer_definition['out_dim']))
                }
                conv_layers += [block(in_dim,
                                      layer_definition['out_dim'] * w,
                                      **block_kwargs)]
            else:
                block_kwargs = {
                    'stride': layer_definition['stride'],
                    'kernel_size': layer_definition['kernel_size'],
                    'padding': layer_definition['padding'],
                    'use_bn': use_bn,
                    'use_sn': use_sn,
                    'dropout': dropout,
                    'activation_cls': ActivationCls
                }
                conv_layers += block(in_dim,
                                     layer_definition['out_dim'] * w,
                                     **block_kwargs)

            in_dim = layer_definition['out_dim']*w
        if 'resnet' in arch_str:
            conv_layers.append(nn.Conv2d(in_dim, 32, 1))
        conv_layers.append(nn.Flatten())

        # another FC layer to make feature maps the right size
        fc_in_size, = compute_output_shape(observation_space, conv_layers)
        fc_layers = [
            nn.Linear(fc_in_size, 128 * w),
            ActivationCls(),
            nn.Linear(128 * w, representation_dim),
        ]
        if use_sn:
            # apply SN to linear layers too
            fc_layers = [
                nn.utils.spectral_norm(layer) if isinstance(layer, nn.Linear) else layer
                for layer in fc_layers
            ]

        all_layers = [*conv_layers, *fc_layers]
        self.shared_network = nn.Sequential(*all_layers)

    def forward(self, x):
        warn_on_non_image_tensor(x)
        return self.shared_network(x)

# string names for convolutional networks; this makes it easier to choose
# between them from the command line
NETWORK_SHORT_NAMES = {
    'BasicCNN': BasicCNN,
    'MAGICALCNN': MAGICALCNN,
}


def get_obs_encoder_cls(obs_encoder_cls, encoder_kwargs):
    cls = obs_encoder_cls
    if obs_encoder_cls is None:
        cls = MAGICALCNN
    if isinstance(obs_encoder_cls, str):
        try:
            cls = NETWORK_SHORT_NAMES[obs_encoder_cls]
        except KeyError:
            raise ValueError(f"Unknown encoder name '{obs_encoder_cls}'")

    # Ensure the specified kwargs are in the encoder's parameters
    for key in encoder_kwargs.keys():
        assert key in inspect.signature(cls).parameters.keys()

    return cls


def magical_conv_block(in_chans, out_chans, kernel_size, stride, padding, use_bn, use_sn, dropout, activation_cls):
    # We sometimes disable bias because batch norm has its own bias.
    conv_layer = nn.Conv2d(
        in_chans,
        out_chans,
        kernel_size=kernel_size,
        stride=stride,
        padding=padding,
        bias=not use_bn,
        padding_mode='zeros')

    if use_sn:
        # apply spectral norm if necessary
        conv_layer = nn.utils.spectral_norm(conv_layer)

    layers = [conv_layer]

    if dropout:
        # dropout after conv, but before activation
        # (doesn't matter for ReLU)
        layers.append(nn.Dropout2d(dropout))

    layers.append(activation_cls())

    if use_bn:
        # Insert BN layer after convolution (and optionally after
        # dropout). I doubt order matters much, but see here for
        # CONTROVERSY:
        # https://github.com/keras-team/keras/issues/1802#issuecomment-187966878
        layers.append(nn.BatchNorm2d(out_chans))

    return layers


class Encoder(nn.Module):
    # Calls to self() will call self.forward()
    def __init__(self):
        super().__init__()

    @property
    def device(self):
        first_param = next(self.parameters())
        return first_param.device

    def encode_target(self, x, traj_info):
        return self(x, traj_info)

    def encode_context(self, x, traj_info):
        return self(x, traj_info)

    def encode_extra_context(self, x, traj_info):
        return x


class BaseEncoder(Encoder):
    def __init__(self, obs_space, representation_dim, obs_encoder_cls=None,
                 learn_scale=False, latent_dim=None, scale_constant=1, obs_encoder_cls_kwargs=None):
        """
                :param obs_space: The observation space that this Encoder will be used on
                :param representation_dim: The number of dimensions of the representation
                       that will be learned
                :param obs_encoder_cls: An internal architecture implementing `forward`
                       to return a single vector representing the mean representation z
                       of a fixed-variance representation distribution (in the deterministic
                       case), or a latent dimension, in the stochastic case. This is
                       expected NOT to end in a ReLU (i.e. final layer should be linear).
                :param learn_scale: A flag for whether we want to learn a parametrized
                       standard deviation. If this is set to False, a constant value of
                       <scale_constant> will be returned as the standard deviation
                :param latent_dim: Dimension of the latents that feed into mean and std networks
                       If not set, this defaults to representation_dim * 2.
                :param scale_constant: The constant value that will be returned if learn_scale is
                       set to False.
                :param obs_encoder_cls_kwargs: kwargs the encoder class will take.
         """
        super().__init__()
        if obs_encoder_cls_kwargs is None:
            obs_encoder_cls_kwargs = {}
        obs_encoder_cls = get_obs_encoder_cls(obs_encoder_cls, obs_encoder_cls_kwargs)
        self.learn_scale = learn_scale
        if self.learn_scale:
            if latent_dim is None:
                latent_dim = representation_dim * 2
            self.network = obs_encoder_cls(obs_space, latent_dim, **obs_encoder_cls_kwargs)
            self.mean_layer = nn.Linear(latent_dim, representation_dim)
            self.scale_layer = nn.Linear(latent_dim, representation_dim)
        else:
            self.network = obs_encoder_cls(obs_space, representation_dim, **obs_encoder_cls_kwargs)
            self.scale_constant = scale_constant

    def forward(self, x, traj_info):
        if self.learn_scale:
            return self.forward_with_stddev(x, traj_info)
        else:
            return self.forward_deterministic(x, traj_info)

    def forward_with_stddev(self, x, traj_info):
        shared_repr = self.network(x)
        mean = self.mean_layer(shared_repr)
        scale = torch.exp(self.scale_layer(shared_repr))
        if not torch.all(torch.isfinite(scale)):
            raise ValueError("Standard deviation has exploded to np.inf")
        return independent_multivariate_normal(mean=mean,
                                               stddev=scale)

    def forward_deterministic(self, x, traj_info):
        features = self.network(x)
        return independent_multivariate_normal(mean=features,
                                               stddev=self.scale_constant)


def infer_action_shape_info(action_space, action_embedding_dim):
    """
    Creates an action_processor, processed_action_dim and action_shape based on the action_space
    and the action_embedding_dim
    """
    # Machinery for turning raw actions into vectors.

    if isinstance(action_space, spaces.Discrete):
        # If actions are discrete, this is done via an Embedding.
        action_processor = nn.Embedding(num_embeddings=action_space.n, embedding_dim=action_embedding_dim)
        processed_action_dim = action_embedding_dim
        action_shape = ()  # discrete actions are just numbers
    elif isinstance(action_space, spaces.Box):
        # If actions are continuous/box, this is done via a simple flattening.
        # We assume the first two dimensions are batch and timestep
        # We want to flatten the representations of each timestep in a batch, to be
        # either passed into a LSTM or else averaged to get an
        # aggregated-across-timestep representation
        action_processor = functools.partial(torch.flatten, start_dim=2)
        processed_action_dim = np.prod(action_space.shape)
        action_shape = action_space.shape
    else:
        raise NotImplementedError("Action conditioning is only currently implemented "
                                  "for Discrete and Box action spaces")
    return processed_action_dim, action_shape, action_processor


class ActionEncodingEncoder(BaseEncoder):
    """
    An encoder that uses DeterministicEncoder logic for encoding the `context` and `target` pixel frames,
    but which encodes an `extra_context` object containing actions into a vector form
    """
    def __init__(self, obs_space, representation_dim, action_space, learn_scale=False,
                 obs_encoder_cls=None, action_encoding_dim=48, action_encoder_layers=1,
                 action_embedding_dim=5, use_lstm=False):

        super().__init__(obs_space, representation_dim, obs_encoder_cls, learn_scale=learn_scale)

        self.processed_action_dim, self.action_shape, self.action_processor = infer_action_shape_info(action_space,
                                                                                       action_embedding_dim)
        # Machinery for aggregating information from an arbitrary number of actions into a single vector,
        # either through a LSTM, or by simply averaging the vector representations of the k states together
        if use_lstm:
            # If Using a LSTM, we take in actions of shape (processed_action_dim)
            # and produce ones of (action_encoding_dim)
            self.action_encoder = nn.LSTM(self.processed_action_dim, action_encoding_dim,
                                          action_encoder_layers, batch_first=True)
        else:
            # If not using LSTM, action_encoding_dim is the same as processed_action_dim, because
            # we just take an elementwise average
            self.action_encoder = None

    def encode_extra_context(self, x, traj_info):
        # Will be sent to forward
        return self(x, traj_info, action=True)

    def forward(self, x, traj_info, action=False):
        if not action:
            return super().forward(x, traj_info)

        actions = x
        assert actions.ndim >= 2, actions.shape
        assert actions.shape[2:] == self.action_shape, actions.shape
        batch_dim, time_dim = actions.shape[:2]

        # Process each batch-vectorized set of actions, and then stack
        # processed_actions shape - [Batch-dim, Seq-dim, Processed-Action-Dim]
        processed_actions = self.action_processor(actions)
        assert processed_actions.shape[:2] == (batch_dim, time_dim), \
            processed_actions.shape

        # Encode multiple actions into a single action vector (format based on LSTM)
        if self.action_encoder is not None:
            output, (hidden, cell) = self.action_encoder(processed_actions)
        else:
            hidden = torch.mean(processed_actions, dim=1)

        action_encoding_vector = torch.squeeze(hidden)
        assert action_encoding_vector.shape[0] == batch_dim, \
            action_encoding_vector.shape

        # Return a Dirac Delta distribution around this specific encoding vector
        # Since we don't currently have an implementation for learned std deviation
        return Delta(action_encoding_vector)


class ActionEncodingInverseDynamicsEncoder(ActionEncodingEncoder):
    def __init__(self, obs_space, representation_dim, action_space, learn_scale=False,
                 obs_encoder_cls=None, action_encoding_dim=48, action_encoder_layers=1,
                 action_embedding_dim=5, use_lstm=None):
        super().__init__(
            obs_space, representation_dim, action_space,
            learn_scale=learn_scale,
            obs_encoder_cls=obs_encoder_cls,
            action_encoding_dim=action_encoding_dim,
            action_encoder_layers=action_encoder_layers,
            action_embedding_dim=action_embedding_dim,
            use_lstm=use_lstm)

    def encode_extra_context(self, x, traj_info):
        # Extra context here consists of the future frame, and should be be encoded in the same way as the context is
        return self.encode_context(x, traj_info)

    def encode_target(self, x, traj_info):
        # X here consists of the true actions, which is the "target"
        return super().__call__(x, traj_info, action=True)


class VAEEncoder(BaseEncoder):
    """
    An encoder that uses a normal encoder's logic for encoding
    context (with learned stddev), but for target, just returns a delta distribution
    around ground truth pixels, since we don't want to vector-encode
    them.
    """
    def __init__(self, obs_space, representation_dim, obs_encoder_cls=None, latent_dim=None):
        super().__init__(obs_space, representation_dim, obs_encoder_cls, learn_scale=True, latent_dim=latent_dim)

    def encode_target(self, x, traj_info):
        # For the Dynamics encoder we want to keep the ground truth pixels as unencoded pixels
        # So we just create a Dirac Delta distribution around the pixel values
        return Delta(x)


<<<<<<< HEAD
class JigsawEncoder(BaseEncoder):
    """
    A siamese-ennead network as defined in Unsupervised Learning of Visual
    Representations by Solving Jigsaw Puzzles. It takes n_tiles images one
    by one, then concat their output representations.
    """
    def __init__(self, obs_space, representation_dim, latent_dim=None, n_tiles=9):
        self.n_tiles = n_tiles
        if self.n_tiles != 9:
            raise NotImplementedError('Currently only support n_tiles=9')
        super().__init__(obs_space, representation_dim, latent_dim=latent_dim)

    def encode_context(self, x, traj_info):
        x = self.img_to_tiles(x)
        encoder_output = []
        for i in range(self.n_tiles):
            input_i = x[:, i, :, :, :]
            output_i = self.forward(input_i, traj_info)
            encoder_output.append(output_i)
        return torch.cat(encoder_output, axis=1)

    def img_to_tiles(self, img):
        """
        Input:
            img (tensor) - image to be processed, with shape [batch_size, 3, H, W]
        Return:
            img_tiles (tensor) - Processed image tiles with shape [batch_size, 9, 3, H/3, W/3]
        """
        batch_size, c, h, w = img.shape
        unit_size = math.sqrt(self.n_tiles)

        h_unit = h/unit_size
        w_unit = w/unit_size
        return img.view(batch_size, self.n_tiles, h_unit, w_unit)


=======
>>>>>>> c3cf95b0
class TargetStoringActionEncoder(ActionEncodingEncoder):
    """
    Identical to VAE encoder, but inherits from ActionEncodingEncoder,
    so we get that class's additional implementation
    of `encode_extra_context`. If being used for Dynamics, can use with learn_scale=False. If being used
    for TemporalVAE, use learn_scale=True
    """
    def encode_target(self, x, traj_info):
        # For the Dynamics encoder we want to keep the ground truth pixels as unencoded pixels
        # So we just create a Dirac Delta distribution around the pixel values
        return Delta(x)


class InverseDynamicsEncoder(BaseEncoder):
    def encode_extra_context(self, x, traj_info):
        # Extra context here consists of the future frame, and should be be encoded in the same way as the context is
        return self.encode_context(x, traj_info)

    def encode_target(self, x, traj_info):
        # X here consists of the true actions, which is the "target" and thus doesn't get encoded
        return Delta(x)


class MomentumEncoder(Encoder):
    def __init__(self, obs_shape, representation_dim, learn_scale=False,
                 momentum_weight=0.999, obs_encoder_cls=None, obs_encoder_cls_kwargs=None):
        super().__init__()
        if obs_encoder_cls_kwargs is None:
            obs_encoder_cls_kwargs = {}
        obs_encoder_cls = get_obs_encoder_cls(obs_encoder_cls, obs_encoder_cls_kwargs)
        self.query_encoder = BaseEncoder(obs_shape, representation_dim, obs_encoder_cls, learn_scale=learn_scale,
                                         obs_encoder_cls_kwargs=obs_encoder_cls_kwargs)
        self.momentum_weight = momentum_weight
        self.key_encoder = copy.deepcopy(self.query_encoder)
        for param in self.key_encoder.parameters():
            param.requires_grad = False

    def forward(self, x, traj_info):
        return self.query_encoder(x, traj_info)

    def encode_target(self, x, traj_info):
        """
        Encoder target/keys using momentum-updated key encoder. Had some thought of making _momentum_update_key_encoder
        a backwards hook, but seemed overly complex for an initial proof of concept
        :param x:
        :return:
        """
        with torch.no_grad():
            self._momentum_update_key_encoder()
            z_dist = self.key_encoder(x, traj_info)
            return independent_multivariate_normal(z_dist.mean.detach(),
                                                   z_dist.stddev.detach())

    @torch.no_grad()
    def _momentum_update_key_encoder(self):
        for param_q, param_k in zip(self.query_encoder.parameters(), self.key_encoder.parameters()):
            param_k.data = param_k.data * self.momentum_weight + param_q.data * (1. - self.momentum_weight)


class RecurrentEncoder(Encoder):
    def __init__(self, obs_shape, representation_dim, learn_scale=False, num_recurrent_layers=2,
                 single_frame_repr_dim=None, min_traj_size=5, obs_encoder_cls=None, rnn_output_dim=64,
                 obs_encoder_cls_kwargs=None):
        super().__init__()
        if obs_encoder_cls_kwargs is None:
            obs_encoder_cls_kwargs = {}
        obs_encoder_cls = get_obs_encoder_cls(obs_encoder_cls, obs_encoder_cls_kwargs)
        self.num_recurrent_layers = num_recurrent_layers
        self.min_traj_size = min_traj_size
        self.representation_dim = representation_dim
        self.single_frame_repr_dim = representation_dim if single_frame_repr_dim is None else single_frame_repr_dim
        self.single_frame_encoder = BaseEncoder(obs_shape,
                                                self.single_frame_repr_dim,
                                                obs_encoder_cls,
                                                obs_encoder_cls_kwargs=obs_encoder_cls_kwargs)
        self.context_rnn = nn.LSTM(self.single_frame_repr_dim, rnn_output_dim,
                                   self.num_recurrent_layers, batch_first=True)
        self.mean_layer = nn.Linear(rnn_output_dim, self.representation_dim)
        if learn_scale:
            self.scale_layer = nn.Linear(rnn_output_dim, self.representation_dim)
        else:
            self.scale_layer = self.ones_like_representation_dim

    def ones_like_representation_dim(self, x):
        return torch.ones(size=(x.shape[0], self.representation_dim,), device=x.device)

    def _reshape_and_stack(self, z, traj_info):
        batch_size = z.shape[0]
        input_shape = z.shape[1:]
        trajectory_id, timesteps = traj_info
        # We should have trajectory_id values for every element in the batch z
        assert len(z) == len(trajectory_id), "Every element in z must have a trajectory ID in a RecurrentEncoder"
        # A set of all distinct trajectory IDs
        trajectories = torch.unique(trajectory_id)
        padded_trajectories = []
        mask_lengths = []
        for trajectory in trajectories:
            traj_timesteps = timesteps[trajectory_id == trajectory]
            assert list(traj_timesteps) == sorted(list(traj_timesteps)), "Batches must be sorted to use a RecurrentEncoder"
            # Get all Z vectors associated with a trajectory, which have now been confirmed to be sorted timestep-wise
            traj_z = z[trajectory_id == trajectory]
            # Keep track of how many actual unpadded values were in the trajectory
            mask_lengths.append(traj_z.shape[0])
            pad_size = batch_size - traj_z.shape[0]
            padding = torch.zeros((pad_size,) + input_shape).to(self.device)
            padded_z = torch.cat([traj_z, padding])
            padded_trajectories.append(padded_z)
        assert np.mean(mask_lengths) > self.min_traj_size, f"Batches must contain trajectories with an average " \
                                                           f"length above {self.min_traj_size}. Trajectories found: {traj_info}"
        stacked_trajectories = torch.stack(padded_trajectories, dim=0)
        return stacked_trajectories, mask_lengths

    def encode_target(self, x, traj_info):
        # Will be sent to forward
        return self(x, traj_info, single=True)

    def forward(self, x, traj_info, single=False):
        if single:
            return self.single_frame_encoder(x, traj_info)
        # Reshape the input z to be (some number of) batch_size-length trajectories
        z = self.single_frame_encoder(x, traj_info).mean
        stacked_trajectories, mask_lengths = self._reshape_and_stack(z, traj_info)
        hiddens, final = self.context_rnn(stacked_trajectories)
        # Pull out only the hidden states corresponding to actual non-padding inputs, and concat together
        masked_hiddens = []
        for i, trajectory_length in enumerate(mask_lengths):
            masked_hiddens.append(hiddens[i][:trajectory_length])
        flattened_hiddens = torch.cat(masked_hiddens, dim=0)

        mean = self.mean_layer(flattened_hiddens)
        scale = self.scale_layer(flattened_hiddens)
        return independent_multivariate_normal(mean=mean,
                                               stddev=scale)
<|MERGE_RESOLUTION|>--- conflicted
+++ resolved
@@ -526,7 +526,6 @@
         return Delta(x)
 
 
-<<<<<<< HEAD
 class JigsawEncoder(BaseEncoder):
     """
     A siamese-ennead network as defined in Unsupervised Learning of Visual
@@ -563,8 +562,6 @@
         return img.view(batch_size, self.n_tiles, h_unit, w_unit)
 
 
-=======
->>>>>>> c3cf95b0
 class TargetStoringActionEncoder(ActionEncodingEncoder):
     """
     Identical to VAE encoder, but inherits from ActionEncodingEncoder,
