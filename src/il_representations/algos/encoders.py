"""
Encoders conceptually serve as the bit of the representation learning
architecture that learns the representation itself (except in RNN cases, where
encoders only learn the per-frame representation).

The only real complex thing to note here is the MomentumEncoder architecture,
which creates two CNNEncoders, and updates weights of one as a slowly moving
average of the other. Note that this bit of momentum is separated from the
creation and filling of a queue of representations, which is handled by the
BatchExtender module
"""

import copy
import functools
import inspect
import os
import math
import traceback
import warnings
<<<<<<< HEAD
import inspect
import torch
import functools
import numpy as np
import torchvision.transforms as transforms

from torch.distributions import MultivariateNormal
from stable_baselines3.common.preprocessing import preprocess_obs
from torchvision.models.resnet import BasicBlock as BasicResidualBlock
from torchvision.transforms import functional as TF
=======

from gym import spaces
import numpy as np
from pyro.distributions import Delta
from stable_baselines3.common.preprocessing import preprocess_obs
import torch
>>>>>>> ea9c3895
from torch import nn
import torchvision.models as tvm
from torchvision.models.resnet import BasicBlock as BasicResidualBlock

from il_representations.algos.utils import independent_multivariate_normal
<<<<<<< HEAD

"""
Encoders conceptually serve as the bit of the representation learning architecture that learns the representation itself
(except in RNN cases, where encoders only learn the per-frame representation). 

The only real complex thing to note here is the MomentumEncoder architecture, which creates two CNNEncoders, 
and updates weights of one as a slowly moving average of the other. Note that this bit of momentum is separated 
from the creation and filling of a queue of representations, which is handled by the BatchExtender module 
"""
=======
>>>>>>> ea9c3895


def compute_output_shape(observation_space, layers):
    """Compute the size of the output after passing an observation from
    `observation_space` through the given `layers`."""
    # [None] adds a batch dimension to the random observation
    torch_obs = torch.tensor(observation_space.sample()[None])
    with torch.no_grad():
        sample = preprocess_obs(torch_obs, observation_space,
                                normalize_images=True)
        for layer in layers:
            # forward prop to compute the right size
            sample = layer(sample)

    # make sure batch axis still matches
    assert sample.shape[0] == torch_obs.shape[0]

    # return everything else
    return sample.shape[1:]


def compute_rep_shape_encoder(observation_space, encoder):
    """Compute representation shape for an entire Encoder."""
    sample_obs = torch.FloatTensor(observation_space.sample()[None])
    sample_obs = preprocess_obs(sample_obs, observation_space,
                                normalize_images=True)
    device_encoder = encoder.to(sample_obs.device)
    with torch.no_grad():
        sample_dist = device_encoder(sample_obs, traj_info=None)
        sample_out = sample_dist.sample()

    # batch dim check
    assert sample_out.shape[0] == sample_obs.shape[0]

    return sample_out.shape[1:]


def warn_on_non_image_tensor(x):
    """Do some basic checks to make sure the input image tensor looks like a
    batch of stacked square frames. Good sanity check to make sure that
    preprocessing is not being messed up somehow."""
    stack_str = None

    def do_warning(message):
        # issue a warning, but annotate it with some information about the
        # stack (specifically, basenames of code files and line number at the
        # time of exception for each stack frame except this one)
        nonlocal stack_str
        if stack_str is None:
            frames = traceback.extract_stack()
            stack_str = '/'.join(
                f'{os.path.basename(frame.filename)}:{frame.lineno}'
                # [:-1] skips the current frame
                for frame in frames[:-1])
        warnings.warn(message + f" (stack: {stack_str})")

    # check that image has rank 4
    if x.ndim != 4:
        do_warning(f"Image tensor has rank {x.ndim}, not rank 4")

    # check that H=W
    if x.shape[2] != x.shape[3]:
        do_warning(
            f"Image tensor shape {x.shape} doesn't have square images")

    # check that image is in [0,1] (approximately)
    # this is the range that SB uses
    v_min = torch.min(x).item()
    v_max = torch.max(x).item()
    if v_min < -0.01 or v_max > 1.01:
        do_warning(
            f"Input image tensor has values in range [{v_min}, {v_max}], "
            "not expected range [0, 1]")

    std = torch.std(x).item()
    if std < 0.05:
        do_warning(
            f"Input image tensor values have low stddev {std} (range "
            f"[{v_min}, {v_max}])")


NETWORK_ARCHITECTURE_DEFINITIONS = {
    'BasicCNN': [
            {'out_dim': 32, 'kernel_size': 8, 'stride': 4},
            {'out_dim': 64, 'kernel_size': 4, 'stride': 2},
            {'out_dim': 64, 'kernel_size': 3, 'stride': 1},
        ],
    'MAGICALCNN': [
            {'out_dim': 32, 'kernel_size': 5, 'stride': 1, 'padding': 2},
            {'out_dim': 64, 'kernel_size': 3, 'stride': 2, 'padding': 1},
            {'out_dim': 64, 'kernel_size': 3, 'stride': 2, 'padding': 1},
            {'out_dim': 64, 'kernel_size': 3, 'stride': 2, 'padding': 1},
            {'out_dim': 64, 'kernel_size': 3, 'stride': 2, 'padding': 1},
        ],
    'MAGICALCNN-resnet': [
            {'out_dim': 64, 'stride': 4, 'residual': True},
            {'out_dim': 128, 'stride': 2, 'residual': True},
        ],
    'MAGICALCNN-resnet-128': [
            {'out_dim': 64, 'stride': 4, 'residual': True},
            {'out_dim': 128, 'stride': 2, 'residual': True},
            {'out_dim': 128, 'stride': 2, 'residual': True},
        ],

    # The below network processes image with larger receptive field by having
    # a smaller stride of the first layer. This might be helpful for very small
    # image inputs, e.g., Jigsaw.
    'MAGICALCNN-resnet-128-x2': [
            {'out_dim': 64, 'stride': 2, 'residual': True},
            {'out_dim': 128, 'stride': 2, 'residual': True},
            {'out_dim': 128, 'stride': 2, 'residual': True},
        ],
    'MAGICALCNN-resnet-256': [
            {'out_dim': 64, 'stride': 4, 'residual': True},
            {'out_dim': 128, 'stride': 2, 'residual': True},
            {'out_dim': 256, 'stride': 2, 'residual': True},
        ],
    'MAGICALCNN-small': [
            {'out_dim': 32, 'kernel_size': 5, 'stride': 2, 'padding': 2},
            {'out_dim': 64, 'kernel_size': 3, 'stride': 2, 'padding': 1},
            {'out_dim': 64, 'kernel_size': 3, 'stride': 2, 'padding': 1},
            {'out_dim': 64, 'kernel_size': 3, 'stride': 2, 'padding': 1},
            {'out_dim': 64, 'kernel_size': 3, 'stride': 2, 'padding': 1},
    ]
}


class BasicCNN(nn.Module):
    """Similar to the CNN from the Nature DQN paper."""
    def __init__(self, observation_space, representation_dim, use_bn=True):
        super().__init__()

        self.input_channel = observation_space.shape[0]
        conv_layers = []
        self.architecture_definition = NETWORK_ARCHITECTURE_DEFINITIONS['BasicCNN']

        # first apply convolution layers + flattening

        for layer_spec in self.architecture_definition:
            conv_layers.append(nn.Conv2d(self.input_channel, layer_spec['out_dim'],
                                                   kernel_size=layer_spec['kernel_size'], stride=layer_spec['stride']))
            if use_bn:
                conv_layers.append(nn.BatchNorm2d(layer_spec['out_dim']))
            conv_layers.append(nn.ReLU())
            self.input_channel = layer_spec['out_dim']
        self.convolution = nn.Sequential(*conv_layers)
        dense_layers = []
        dense_layers.append(nn.Flatten())

        # now customise the dense layers to handle an appropriate-sized conv output
        dense_in_dim, = compute_output_shape(observation_space, conv_layers + [nn.Flatten()])
        dense_arch = [{'in_dim': dense_in_dim, 'out_dim': representation_dim}]
        print(dense_arch)
        # apply the dense layers
        for ind, layer_spec in enumerate(dense_arch[:-1]):
            dense_layers.append(nn.Linear(layer_spec['in_dim'], layer_spec['out_dim']))
            dense_layers.append(nn.ReLU())
        # no ReLU after last layer
        last_layer_spec = dense_arch[-1]
        dense_layers.append(
            nn.Linear(last_layer_spec['in_dim'], last_layer_spec['out_dim']))

        self.dense_network = nn.Sequential(*dense_layers)

    def forward(self, x):
        warn_on_non_image_tensor(x)
        conved_image = self.convolution(x)
        representation = self.dense_network(conved_image)
        return representation


class MAGICALCNN(nn.Module):
    """The CNN from the MAGICAL paper."""
    def __init__(self,
                 observation_space,
                 representation_dim,
                 use_bn=True,
                 dropout=None,
                 use_sn=False,
                 arch_str='MAGICALCNN-resnet-128',
                 contain_fc_layer=True,
                 ActivationCls=torch.nn.ReLU):
        super().__init__()

        # If block_type == resnet, use ResNet's basic block.
        # If block_type == magical, use MAGICAL block from its paper.
        assert arch_str in NETWORK_ARCHITECTURE_DEFINITIONS.keys()
        width = 1 if 'resnet' in arch_str else 2

        w = width
        self.architecture_definition = NETWORK_ARCHITECTURE_DEFINITIONS[arch_str]
        conv_layers = []
        in_dim = observation_space.shape[0]

        block = magical_conv_block
        if 'resnet' in arch_str:
            block = BasicResidualBlock
        for layer_definition in self.architecture_definition:
            layer_stride = layer_definition['stride']
            layer_out_dim = layer_definition['out_dim']
            if layer_definition.get('residual', False):
                block_kwargs = {
                    'stride': layer_stride,
                    'downsample': nn.Sequential(nn.Conv2d(in_dim,
                                                          layer_out_dim,
                                                          kernel_size=1,
                                                          stride=layer_stride),
                                                nn.BatchNorm2d(layer_out_dim))
                }
                conv_layers += [block(in_dim,
                                      layer_out_dim * w,
                                      **block_kwargs)]
            else:
                # these asserts are to satisfy PyType, since not all
                # NETWORK_ARCHITECTURE_DEFINITIONS have these two keys
                assert 'padding' in layer_definition
                assert 'kernel_size' in layer_definition
                layer_padding = layer_definition['padding']
                layer_kernel_size = layer_definition['kernel_size']
                block_kwargs = {
                    'stride': layer_stride,
                    'kernel_size': layer_kernel_size,
                    'padding': layer_padding,
                    'use_bn': use_bn,
                    'use_sn': use_sn,
                    'dropout': dropout,
                    'activation_cls': ActivationCls
                }
                conv_layers += block(in_dim,
                                     layer_out_dim * w,
                                     **block_kwargs)

            in_dim = layer_out_dim*w
        if 'resnet' in arch_str:
            conv_layers.append(nn.Conv2d(in_dim, 32, 1))
            # conv_layers.append(nn.AdaptiveAvgPool2d((1, 1)))

        conv_layers.append(nn.Flatten())

        fc_layers = []
        if contain_fc_layer:
            # another FC layer to make feature maps the right size
            fc_in_size, = compute_output_shape(observation_space,
                                               conv_layers)
            fc_layers = [
                nn.Linear(fc_in_size, 128 * w),
                ActivationCls(),
                nn.Linear(128 * w, representation_dim),
            ]
            if use_sn:
                # apply SN to linear layers too
                fc_layers = [
                    nn.utils.spectral_norm(layer) if isinstance(layer, nn.Linear) else layer
                    for layer in fc_layers
                ]

        all_layers = [*conv_layers, *fc_layers]
        self.shared_network = nn.Sequential(*all_layers)

    def forward(self, x):
        warn_on_non_image_tensor(x)
        return self.shared_network(x)


class CoordConv(nn.Module):
    """Add coordinates in [0,1] to an image, like CoordConv paper."""
    def forward(self, x):
        # needs N,C,H,W inputs
        assert x.ndim == 4
        h, w = x.shape[2:]
        ones_h = x.new_ones((h, 1))
        type_dev = dict(dtype=x.dtype, device=x.device)
        lin_h = torch.linspace(-1, 1, h, **type_dev)[:, None]
        ones_w = x.new_ones((1, w))
        lin_w = torch.linspace(-1, 1, w, **type_dev)[None, :]
        new_maps_2d = torch.stack((lin_h * ones_w, lin_w * ones_h), dim=0)
        new_maps_4d = new_maps_2d[None]
        assert new_maps_4d.shape == (1, 2, h, w), (x.shape, new_maps_4d.shape)
        batch_size = x.size(0)
        new_maps_4d_batch = new_maps_4d.repeat(batch_size, 1, 1, 1)
        result = torch.cat((x, new_maps_4d_batch), dim=1)
        return result


class Resnet18(tvm.resnet.ResNet):
    """Version of Torch's resnet18 model. Copied from resnet.py, with some
    modifications:

    - Can handle an arbitrary number of input channels, instead of just three
      channels.
    - Applies CoordConv to counter the way resnet discards spatial information
      by average-pooling. I haven't tested it, but expect it will help a bit
      (or at least not hurt)."""
    def __init__(self, observation_space, representation_dim, *,
                 width_per_group=64, block=tvm.resnet.BasicBlock, groups=1,
                 layers=(2, 2, 2, 2)):
        super(tvm.resnet.ResNet, self).__init__()

        # copied from Torch resnet.py, modified to work with arbitrary number
        # of input channels
        # (self._norm_layer is used by another method too)
        self._norm_layer = nn.BatchNorm2d

        self.inplanes = 64
        self.dilation = 1
        self.groups = groups
        self.base_width = width_per_group
        self.coord_conv = CoordConv()
        self.conv1 = nn.Conv2d(observation_space.shape[0] + 2, self.inplanes,
                               kernel_size=7, stride=2, padding=3, bias=False)
        self.bn1 = self._norm_layer(self.inplanes)
        self.relu = nn.ReLU(inplace=True)
        self.maxpool = nn.MaxPool2d(kernel_size=3, stride=2, padding=1)
        self.layer1 = self._make_layer(block, 64, layers[0])
        self.layer2 = self._make_layer(block, 128, layers[1], stride=2)
        self.layer3 = self._make_layer(block, 256, layers[2], stride=2)
        self.layer4 = self._make_layer(block, 512, layers[3], stride=2)
        self.avgpool = nn.AdaptiveAvgPool2d((1, 1))
        self.fc = nn.Linear(512 * block.expansion, representation_dim)

        for m in self.modules():
            if isinstance(m, nn.Conv2d):
                nn.init.kaiming_normal_(m.weight, mode='fan_out',
                                        nonlinearity='relu')
            elif isinstance(m, self._norm_layer):
                nn.init.constant_(m.weight, 1)
                nn.init.constant_(m.bias, 0)

    def forward(self, x):
        warn_on_non_image_tensor(x)
        # also copied from Torch resnet.py (modulo CoordConv stuff, etc.)
        x = self.coord_conv(x)
        x = self.conv1(x)
        x = self.bn1(x)
        x = self.relu(x)
        x = self.maxpool(x)
        x = self.layer1(x)
        x = self.layer2(x)
        x = self.layer3(x)
        x = self.layer4(x)
        x = self.avgpool(x)
        x = torch.flatten(x, 1)
        x = self.fc(x)
        return x


# string names for convolutional networks; this makes it easier to choose
# between them from the command line
NETWORK_SHORT_NAMES = {
    'BasicCNN': BasicCNN,
    'MAGICALCNN': MAGICALCNN,
    'Resnet18': Resnet18,
}


def get_obs_encoder_cls(obs_encoder_cls, encoder_kwargs):
    cls = obs_encoder_cls
    if obs_encoder_cls is None:
        cls = MAGICALCNN
    if isinstance(obs_encoder_cls, str):
        try:
            cls = NETWORK_SHORT_NAMES[obs_encoder_cls]
        except KeyError:
            raise ValueError(f"Unknown encoder name '{obs_encoder_cls}'")

    # Ensure the specified kwargs are in the encoder's parameters
    for key in encoder_kwargs.keys():
        assert key in inspect.signature(cls).parameters.keys()

    return cls


def magical_conv_block(in_chans, out_chans, kernel_size, stride, padding, use_bn, use_sn, dropout, activation_cls):
    # We sometimes disable bias because batch norm has its own bias.
    conv_layer = nn.Conv2d(
        in_chans,
        out_chans,
        kernel_size=kernel_size,
        stride=stride,
        padding=padding,
        bias=not use_bn,
        padding_mode='zeros')

    if use_sn:
        # apply spectral norm if necessary
        conv_layer = nn.utils.spectral_norm(conv_layer)

    layers = [conv_layer]

    if dropout:
        # dropout after conv, but before activation
        # (doesn't matter for ReLU)
        layers.append(nn.Dropout2d(dropout))

    layers.append(activation_cls())

    if use_bn:
        # Insert BN layer after convolution (and optionally after
        # dropout). I doubt order matters much, but see here for
        # CONTROVERSY:
        # https://github.com/keras-team/keras/issues/1802#issuecomment-187966878
        layers.append(nn.BatchNorm2d(out_chans))

    return layers


class Encoder(nn.Module):
    # Calls to self() will call self.forward()
    def __init__(self):
        super().__init__()

    @property
    def device(self):
        first_param = next(self.parameters())
        return first_param.device

    def encode_target(self, x, traj_info):
        return self(x, traj_info)

    def encode_context(self, x, traj_info):
        return self(x, traj_info)

    def encode_extra_context(self, x, traj_info):
        return x


class BaseEncoder(Encoder):
    def __init__(self, obs_space, representation_dim, obs_encoder_cls=None,
                 learn_scale=False, latent_dim=None, scale_constant=1, obs_encoder_cls_kwargs=None):
        """
        Args:
            obs_space: The observation space that this Encoder will be used on
            representation_dim: The number of dimensions of the representation
                that will be learned
            obs_encoder_cls: An internal architecture implementing `forward`
                to return a single vector representing the mean representation z of a
                fixed-variance representation distribution (in the deterministic
                case), or a latent dimension, in the stochastic case. This is
                expected NOT to end in a ReLU (i.e. final layer should be linear).
            learn_scale: A flag for whether we want to learn a parametrized
                standard deviation. If this is set to False, a constant value of
                <scale_constant> will be returned as the standard deviation
            latent_dim: Dimension of the latents that feed into mean and std networks
                If not set, this defaults to representation_dim * 2.
            scale_constant: The constant value that will be returned if learn_scale is
                set to False.
            obs_encoder_cls_kwargs: kwargs the encoder class will take.
         """
        super().__init__()
        if obs_encoder_cls_kwargs is None:
            obs_encoder_cls_kwargs = {}
        obs_encoder_cls = get_obs_encoder_cls(obs_encoder_cls, obs_encoder_cls_kwargs)
        self.learn_scale = learn_scale
        if self.learn_scale:
            if latent_dim is None:
                latent_dim = representation_dim * 2
            self.network = obs_encoder_cls(obs_space, latent_dim, **obs_encoder_cls_kwargs)
            self.mean_layer = nn.Linear(latent_dim, representation_dim)
            self.scale_layer = nn.Linear(latent_dim, representation_dim)
        else:
            self.network = obs_encoder_cls(obs_space, representation_dim, **obs_encoder_cls_kwargs)
            self.scale_constant = scale_constant

    def forward(self, x, traj_info):
        if self.learn_scale:
            return self.forward_with_stddev(x, traj_info)
        else:
            return self.forward_deterministic(x, traj_info)

    def forward_with_stddev(self, x, traj_info):
        shared_repr = self.network(x)
        mean = self.mean_layer(shared_repr)
        scale = torch.exp(self.scale_layer(shared_repr))
        if not torch.all(torch.isfinite(scale)):
            raise ValueError("Standard deviation has exploded to np.inf")
        return independent_multivariate_normal(mean=mean,
                                               stddev=scale)

    def forward_deterministic(self, x, traj_info):
        features = self.network(x)
        return independent_multivariate_normal(mean=features,
                                               stddev=self.scale_constant)


def infer_action_shape_info(action_space, action_embedding_dim):
    """
    Creates an action_processor, processed_action_dim and action_shape based on the action_space
    and the action_embedding_dim
    """
    # Machinery for turning raw actions into vectors.

    if isinstance(action_space, spaces.Discrete):
        # If actions are discrete, this is done via an Embedding.
        action_processor = nn.Embedding(num_embeddings=action_space.n, embedding_dim=action_embedding_dim)
        processed_action_dim = action_embedding_dim
        action_shape = ()  # discrete actions are just numbers
    elif isinstance(action_space, spaces.Box):
        # If actions are continuous/box, this is done via a simple flattening.
        # We assume the first two dimensions are batch and timestep
        # We want to flatten the representations of each timestep in a batch, to be
        # either passed into a LSTM or else averaged to get an
        # aggregated-across-timestep representation
        action_processor = functools.partial(torch.flatten, start_dim=2)
        processed_action_dim = np.prod(action_space.shape)
        action_shape = action_space.shape
    else:
        raise NotImplementedError("Action conditioning is only currently implemented "
                                  "for Discrete and Box action spaces")
    return processed_action_dim, action_shape, action_processor


class ActionEncodingEncoder(BaseEncoder):
    """
    An encoder that uses DeterministicEncoder logic for encoding the `context` and `target` pixel frames,
    but which encodes an `extra_context` object containing actions into a vector form
    """
    def __init__(self, obs_space, representation_dim, action_space, learn_scale=False,
                 obs_encoder_cls=None, action_encoding_dim=48, action_encoder_layers=1,
                 action_embedding_dim=5, use_lstm=False, **kwargs):

        super().__init__(obs_space, representation_dim, obs_encoder_cls,
                         learn_scale=learn_scale, **kwargs)

        self.processed_action_dim, self.action_shape, self.action_processor = infer_action_shape_info(action_space,
                                                                                       action_embedding_dim)
        # Machinery for aggregating information from an arbitrary number of actions into a single vector,
        # either through a LSTM, or by simply averaging the vector representations of the k states together
        if use_lstm:
            # If Using a LSTM, we take in actions of shape (processed_action_dim)
            # and produce ones of (action_encoding_dim)
            self.action_encoder = nn.LSTM(self.processed_action_dim, action_encoding_dim,
                                          action_encoder_layers, batch_first=True)
        else:
            # If not using LSTM, action_encoding_dim is the same as processed_action_dim, because
            # we just take an elementwise average
            self.action_encoder = None

    def encode_extra_context(self, x, traj_info):
        # Will be sent to forward
        return self(x, traj_info, action=True)

    def forward(self, x, traj_info, action=False):
        if not action:
            return super().forward(x, traj_info)

        actions = x
        assert actions.ndim >= 2, actions.shape
        assert actions.shape[2:] == self.action_shape, actions.shape
        batch_dim, time_dim = actions.shape[:2]

        # Process each batch-vectorized set of actions, and then stack
        # processed_actions shape - [Batch-dim, Seq-dim, Processed-Action-Dim]
        processed_actions = self.action_processor(actions)
        assert processed_actions.shape[:2] == (batch_dim, time_dim), \
            processed_actions.shape

        # Encode multiple actions into a single action vector (format based on LSTM)
        if self.action_encoder is not None:
            output, (hidden, cell) = self.action_encoder(processed_actions)
        else:
            hidden = torch.mean(processed_actions, dim=1)

        action_encoding_vector = torch.squeeze(hidden)
        assert action_encoding_vector.shape[0] == batch_dim, \
            action_encoding_vector.shape

        # Return a Dirac Delta distribution around this specific encoding vector
        # Since we don't currently have an implementation for learned std deviation
        return Delta(action_encoding_vector)


class ActionEncodingInverseDynamicsEncoder(ActionEncodingEncoder):
    def __init__(self, obs_space, representation_dim, action_space, learn_scale=False,
                 obs_encoder_cls=None, action_encoding_dim=48, action_encoder_layers=1,
                 action_embedding_dim=5, use_lstm=None):
        super().__init__(
            obs_space, representation_dim, action_space,
            learn_scale=learn_scale,
            obs_encoder_cls=obs_encoder_cls,
            action_encoding_dim=action_encoding_dim,
            action_encoder_layers=action_encoder_layers,
            action_embedding_dim=action_embedding_dim,
            use_lstm=use_lstm)

    def encode_extra_context(self, x, traj_info):
        # Extra context here consists of the future frame, and should be be encoded in the same way as the context is
        return self.encode_context(x, traj_info)

    def encode_target(self, x, traj_info):
        # X here consists of the true actions, which is the "target"
        return super().__call__(x, traj_info, action=True)


class VAEEncoder(BaseEncoder):
    """
    An encoder that uses a normal encoder's logic for encoding
    context (with learned stddev), but for target, just returns a delta distribution
    around ground truth pixels, since we don't want to vector-encode
    them.
    """
    def __init__(self, obs_space, representation_dim, obs_encoder_cls=None, latent_dim=None, **kwargs):
        super().__init__(obs_space, representation_dim, obs_encoder_cls, learn_scale=True, latent_dim=latent_dim, **kwargs)

    def encode_target(self, x, traj_info):
        # For the Dynamics encoder we want to keep the ground truth pixels as unencoded pixels
        # So we just create a Dirac Delta distribution around the pixel values
        return Delta(x)


class JigsawEncoder(BaseEncoder):
    """
    A siamese-ennead network as defined in Unsupervised Learning of Visual
    Representations by Solving Jigsaw Puzzles. It takes n_tiles images one
    by one, then concat their output representations as encoder output.
    """
    def __init__(self, obs_space, representation_dim, obs_encoder_cls=None, latent_dim=None, n_tiles=9,
                 obs_encoder_cls_kwargs=None):
        self.n_tiles = n_tiles
        self.unit_size = math.sqrt(self.n_tiles)
        assert self.unit_size.is_integer(), 'self.n_tiles is not a square number.'
        self.unit_size = int(self.unit_size)

        # Note that in Jigsaw, representation_dim is not used because it will set 'contain_fc_layer' to False.
        super().__init__(obs_space, representation_dim, obs_encoder_cls=obs_encoder_cls,
                         latent_dim=latent_dim,
                         obs_encoder_cls_kwargs=obs_encoder_cls_kwargs)

    def encode_context(self, x, traj_info):
        x = self.img_to_tiles(x)
        encoder_output = []
        for i in range(self.n_tiles):
            input_i = x[:, i, :, :, :]
            output_i = self.forward(input_i, traj_info).mean
            encoder_output.append(output_i)
        return torch.cat(encoder_output, axis=1)

    def img_to_tiles(self, img):
        """
        Input:
            img (tensor) - image to be processed, with shape [batch_size, C, H,
            W].
        Return:
            img_tiles (tensor) - Processed image tiles with shape [batch_size,
            n_tiles, C, H/sqrt(n_tiles), W/sqrt(n_tiles)].
        """
        _, _, h, w = img.shape

        h_unit = h / self.unit_size
        w_unit = w / self.unit_size

        if not h_unit.is_integer() or not w_unit.is_integer():
            warnings.warn(f'Input images can not be evenly divided into '+
                          f'{self.n_tiles} {h_unit}*{w_unit} images.')
        h_unit, w_unit = int(h_unit), int(w_unit)

        tiles = []
        for i in range(self.unit_size):
            for j in range(self.unit_size):
                tile = TF.crop(img, top=i*h_unit, left=j*w_unit, height=h_unit,
                               width=w_unit)
                tiles.append(tile)

        return torch.stack(tiles, dim=1)

    def encode_target(self, x, traj_info):
        # X here is the correct class number of the jigsaw permutation. We don't
        # need any modification / encoding here.
        return x


class TargetStoringActionEncoder(ActionEncodingEncoder):
    """
    Identical to VAE encoder, but inherits from ActionEncodingEncoder,
    so we get that class's additional implementation
    of `encode_extra_context`. If being used for Dynamics, can use with learn_scale=False. If being used
    for TemporalVAE, use learn_scale=True
    """
    def encode_target(self, x, traj_info):
        # For the Dynamics encoder we want to keep the ground truth pixels as unencoded pixels
        # So we just create a Dirac Delta distribution around the pixel values
        return Delta(x)


class InverseDynamicsEncoder(BaseEncoder):
    def encode_extra_context(self, x, traj_info):
        # Extra context here consists of the future frame, and should be be encoded in the same way as the context is
        return self.encode_context(x, traj_info)

    def encode_target(self, x, traj_info):
        # X here consists of the true actions, which is the "target" and thus doesn't get encoded
        return Delta(x)


class MomentumEncoder(Encoder):
    def __init__(self, obs_shape, representation_dim, learn_scale=False,
                 momentum_weight=0.999, obs_encoder_cls=None, obs_encoder_cls_kwargs=None):
        super().__init__()
        if obs_encoder_cls_kwargs is None:
            obs_encoder_cls_kwargs = {}
        obs_encoder_cls = get_obs_encoder_cls(obs_encoder_cls, obs_encoder_cls_kwargs)
        self.query_encoder = BaseEncoder(obs_shape, representation_dim, obs_encoder_cls, learn_scale=learn_scale,
                                         obs_encoder_cls_kwargs=obs_encoder_cls_kwargs)
        self.momentum_weight = momentum_weight
        self.key_encoder = copy.deepcopy(self.query_encoder)
        for param in self.key_encoder.parameters():
            param.requires_grad = False

    def forward(self, x, traj_info):
        return self.query_encoder(x, traj_info)

    def encode_target(self, x, traj_info):
        """
        Encoder target/keys using momentum-updated key encoder. Had some thought of making _momentum_update_key_encoder
        a backwards hook, but seemed overly complex for an initial proof of concept
        """
        with torch.no_grad():
            self._momentum_update_key_encoder()
            z_dist = self.key_encoder(x, traj_info)
            return independent_multivariate_normal(z_dist.mean.detach(),
                                                   z_dist.stddev.detach())

    @torch.no_grad()
    def _momentum_update_key_encoder(self):
        for param_q, param_k in zip(self.query_encoder.parameters(), self.key_encoder.parameters()):
            param_k.data = param_k.data * self.momentum_weight + param_q.data * (1. - self.momentum_weight)


class RecurrentEncoder(Encoder):
    def __init__(self, obs_shape, representation_dim, learn_scale=False, num_recurrent_layers=2,
                 single_frame_repr_dim=None, min_traj_size=5, obs_encoder_cls=None, rnn_output_dim=64,
                 obs_encoder_cls_kwargs=None):
        super().__init__()
        if obs_encoder_cls_kwargs is None:
            obs_encoder_cls_kwargs = {}
        obs_encoder_cls = get_obs_encoder_cls(obs_encoder_cls, obs_encoder_cls_kwargs)
        self.num_recurrent_layers = num_recurrent_layers
        self.min_traj_size = min_traj_size
        self.representation_dim = representation_dim
        self.single_frame_repr_dim = representation_dim if single_frame_repr_dim is None else single_frame_repr_dim
        self.single_frame_encoder = BaseEncoder(obs_shape,
                                                self.single_frame_repr_dim,
                                                obs_encoder_cls,
                                                obs_encoder_cls_kwargs=obs_encoder_cls_kwargs)
        self.context_rnn = nn.LSTM(self.single_frame_repr_dim, rnn_output_dim,
                                   self.num_recurrent_layers, batch_first=True)
        self.mean_layer = nn.Linear(rnn_output_dim, self.representation_dim)
        if learn_scale:
            self.scale_layer = nn.Linear(rnn_output_dim, self.representation_dim)
        else:
            self.scale_layer = self.ones_like_representation_dim

    def ones_like_representation_dim(self, x):
        return torch.ones(size=(x.shape[0], self.representation_dim,), device=x.device)

    def _reshape_and_stack(self, z, traj_info):
        batch_size = z.shape[0]
        input_shape = z.shape[1:]
        trajectory_id, timesteps = traj_info
        # We should have trajectory_id values for every element in the batch z
        assert len(z) == len(trajectory_id), "Every element in z must have a trajectory ID in a RecurrentEncoder"
        # A set of all distinct trajectory IDs
        trajectories = torch.unique(trajectory_id)
        padded_trajectories = []
        mask_lengths = []
        for trajectory in trajectories:
            traj_timesteps = timesteps[trajectory_id == trajectory]
            assert list(traj_timesteps) == sorted(list(traj_timesteps)), "Batches must be sorted to use a RecurrentEncoder"
            # Get all Z vectors associated with a trajectory, which have now been confirmed to be sorted timestep-wise
            traj_z = z[trajectory_id == trajectory]
            # Keep track of how many actual unpadded values were in the trajectory
            mask_lengths.append(traj_z.shape[0])
            pad_size = batch_size - traj_z.shape[0]
            padding = torch.zeros((pad_size,) + input_shape).to(self.device)
            padded_z = torch.cat([traj_z, padding])
            padded_trajectories.append(padded_z)
        assert np.mean(mask_lengths) > self.min_traj_size, f"Batches must contain trajectories with an average " \
                                                           f"length above {self.min_traj_size}. Trajectories found: {traj_info}"
        stacked_trajectories = torch.stack(padded_trajectories, dim=0)
        return stacked_trajectories, mask_lengths

    def encode_target(self, x, traj_info):
        # Will be sent to forward
        return self(x, traj_info, single=True)

    def forward(self, x, traj_info, single=False):
        if single:
            return self.single_frame_encoder(x, traj_info)
        # Reshape the input z to be (some number of) batch_size-length trajectories
        z = self.single_frame_encoder(x, traj_info).mean
        stacked_trajectories, mask_lengths = self._reshape_and_stack(z, traj_info)
        hiddens, final = self.context_rnn(stacked_trajectories)
        # Pull out only the hidden states corresponding to actual non-padding inputs, and concat together
        masked_hiddens = []
        for i, trajectory_length in enumerate(mask_lengths):
            masked_hiddens.append(hiddens[i][:trajectory_length])
        flattened_hiddens = torch.cat(masked_hiddens, dim=0)

        mean = self.mean_layer(flattened_hiddens)
        scale = self.scale_layer(flattened_hiddens)
        return independent_multivariate_normal(mean=mean,
                                               stddev=scale)
<|MERGE_RESOLUTION|>--- conflicted
+++ resolved
@@ -17,42 +17,19 @@
 import math
 import traceback
 import warnings
-<<<<<<< HEAD
 import inspect
 import torch
 import functools
 import numpy as np
-import torchvision.transforms as transforms
-
-from torch.distributions import MultivariateNormal
+import torchvision.models as tvm
+
+from torch import nn
 from stable_baselines3.common.preprocessing import preprocess_obs
 from torchvision.models.resnet import BasicBlock as BasicResidualBlock
 from torchvision.transforms import functional as TF
-=======
-
 from gym import spaces
-import numpy as np
 from pyro.distributions import Delta
-from stable_baselines3.common.preprocessing import preprocess_obs
-import torch
->>>>>>> ea9c3895
-from torch import nn
-import torchvision.models as tvm
-from torchvision.models.resnet import BasicBlock as BasicResidualBlock
-
 from il_representations.algos.utils import independent_multivariate_normal
-<<<<<<< HEAD
-
-"""
-Encoders conceptually serve as the bit of the representation learning architecture that learns the representation itself
-(except in RNN cases, where encoders only learn the per-frame representation). 
-
-The only real complex thing to note here is the MomentumEncoder architecture, which creates two CNNEncoders, 
-and updates weights of one as a slowly moving average of the other. Note that this bit of momentum is separated 
-from the creation and filling of a queue of representations, which is handled by the BatchExtender module 
-"""
-=======
->>>>>>> ea9c3895
 
 
 def compute_output_shape(observation_space, layers):
