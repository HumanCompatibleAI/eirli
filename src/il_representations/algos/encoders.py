--- conflicted
+++ resolved
@@ -639,21 +639,16 @@
         return Delta(x)
 
 
-<<<<<<< HEAD
-class ActionPredictionEncoder(BaseEncoder):
-    def encode_extra_context(self, x, traj_info):
-        # identity; we don't use extra_context
-        return x
-
-    def encode_target(self, x, traj_info):
-        # encode actions, just like InverseDynamicsEncoder
-        return Delta(x)
-=======
 class InverseDynamicsEncoder(PolicyEncoder):
     def encode_extra_context(self, x, traj_info):
         # Extra context here consists of the future frame, and should be be encoded in the same way as the context is
         return self.encode_context(x, traj_info)
->>>>>>> 65081685
+
+
+class ActionPredictionEncoder(PolicyEncoder):
+    def encode_extra_context(self, x, traj_info):
+        # identity; we don't use extra_context
+        return x
 
 
 class MomentumEncoder(Encoder):
