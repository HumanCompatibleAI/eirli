--- conflicted
+++ resolved
@@ -65,15 +65,10 @@
     for layer_def in architecture:
         layers.append(nn.Linear(input_dim, layer_def['output_dim']))
         layers.append(nn.ReLU())
-        # layers.append(nn.BatchNorm1d(num_features=layer_def['output_dim']))
+        layers.append(nn.BatchNorm1d(num_features=layer_def['output_dim']))
         input_dim = layer_def['output_dim']
     layers.append(nn.Linear(input_dim, projection_dim))
     network = nn.Sequential(*layers)
-<<<<<<< HEAD
-    if torch.cuda.is_available():
-        network = network.to(torch.device('cuda'))
-=======
->>>>>>> 6612ab53
     return network
 
 
@@ -270,21 +265,12 @@
         self.projection_layers = get_sequential_from_architecture(architecture,
                                                                   representation_dim,
                                                                   projection_shape)
-<<<<<<< HEAD
-=======
         self.adjusted_projection_layer = False
->>>>>>> 6612ab53
 
     def forward(self, z, traj_info, extra_context=None):
         # For Jigsaw, the z input dimension depends on state observation shape;
         # hence we might need to adjust projection_layers input dimension on the fly.
         z_dim = z.shape[1]
-<<<<<<< HEAD
-        if z_dim != self.projection_layers[0].in_features:
-            self.projection_layers = get_sequential_from_architecture(self.architecture,
-                                                                      z_dim,
-                                                                      self.projection_shape)
-=======
         device = next(self.projection_layers.parameters()).device
         if z_dim != self.projection_layers[0].in_features:
             assert self.adjusted_projection_layer == False, 'Received \
@@ -298,7 +284,6 @@
                                                                       z_dim,
                                                                       self.projection_shape).to(device)
             self.adjusted_projection_layer = True
->>>>>>> 6612ab53
         return self.projection_layers(z)
 
     def decode_target(self, z_dist, traj_info, extra_context=None):
