"""This package contains all of our representation learning algorithms, along
with the support code needed to define new algorithms."""
from il_representations.algos.representation_learner import RepresentationLearner, DEFAULT_HARDCODED_PARAMS
from il_representations.algos.encoders import MomentumEncoder, InverseDynamicsEncoder, TargetStoringActionEncoder, \
    RecurrentEncoder, BaseEncoder, VAEEncoder, JigsawEncoder, ActionEncodingEncoder, infer_action_shape_info, \
    ActionEncodingInverseDynamicsEncoder
from il_representations.algos.decoders import NoOp, MomentumProjectionHead, \
    BYOLProjectionHead, ActionConditionedVectorDecoder, ContrastiveInverseDynamicsConcatenationHead, \
    ActionPredictionHead, PixelDecoder, SymmetricProjectionHead, AsymmetricProjectionHead, JigsawProjectionHead
from il_representations.algos.losses import SymmetricContrastiveLoss, AsymmetricContrastiveLoss, MSELoss, CEBLoss, \
<<<<<<< HEAD
    QueueAsymmetricContrastiveLoss, BatchAsymmetricContrastiveLoss, NegativeLogLikelihood, VAELoss, GaussianPriorLoss, AELoss, CrossEntropyLoss
=======
    QueueAsymmetricContrastiveLoss, BatchAsymmetricContrastiveLoss, NegativeLogLikelihood, VAELoss, GaussianPriorLoss, \
    AELoss, CrossEntropyLoss

>>>>>>> 6612ab53
from il_representations.algos.augmenters import AugmentContextAndTarget, AugmentContextOnly, NoAugmentation, \
    AugmentContextAndExtraContext
from il_representations.algos.pair_constructors import IdentityPairConstructor, TemporalOffsetPairConstructor, \
    JigsawPairConstructor
from il_representations.algos.batch_extenders import QueueBatchExtender, IdentityBatchExtender
from il_representations.algos.optimizers import LARS
from il_representations.algos.representation_learner import get_default_args
import logging
import os
import glob


def validate_and_update_kwargs(user_kwargs, algo_hardcoded_kwargs):
    # return a copy instead of updating in-place to avoid inconsistent state
    # after a failed update
    merged_kwargs = user_kwargs.copy()

    # Check if there are algo_hardcoded_kwargs that we need to add to the user kwarg s
    for param_name, param_value in algo_hardcoded_kwargs.items():
        # If there's a shared dict param in both user_kwargs and algo_hardcoded_kwargs,
        # recursively call this method to merge them together
        if param_name in merged_kwargs and isinstance(merged_kwargs[param_name], dict):
            merged_kwargs[param_name] = validate_and_update_kwargs(merged_kwargs[param_name], param_value)
        # If there's a shared non-dict param, warn that a param hardcoded by the algorithm
        # will be ignored and the user-input param used instead
        elif param_name in merged_kwargs and merged_kwargs[param_name] != param_value:
            logging.warning(
                f"Overwriting algorithm-hardcoded value {param_value} of "
                f"param {param_name} with user value {merged_kwargs[param_name]}")
        # If there's no competing param in user-passed kwargs, add the hardcoded key and value
        # to the merge kwargs dict
        else:
            merged_kwargs[param_name] = algo_hardcoded_kwargs[param_name]
    return merged_kwargs


class SimCLR(RepresentationLearner):
    """
    Implementation of SimCLR: A Simple Framework for Contrastive Learning of Visual Representations
    https://arxiv.org/abs/2002.05709
    This method works by using a contrastive loss to push together representations of two differently-augmented
    versions of the same image. In particular, it uses a symmetric contrastive loss, which compares the
    (target, context) similarity against similarity of context with all other targets, and also similarity
    of target with all other contexts.
    """
    def __init__(self, **kwargs):
        algo_hardcoded_kwargs = dict(encoder=BaseEncoder,
                                     decoder=SymmetricProjectionHead,
                                     loss_calculator=SymmetricContrastiveLoss,
                                     augmenter=AugmentContextAndTarget,
                                     target_pair_constructor=IdentityPairConstructor,
                                     batch_extender=IdentityBatchExtender)

        kwargs = validate_and_update_kwargs(kwargs, algo_hardcoded_kwargs=algo_hardcoded_kwargs)

        super().__init__(**kwargs)


class TemporalCPC(RepresentationLearner):
    def __init__(self, **kwargs):
        """
        Implementation of a non-recurrent version of CPC: Contrastive Predictive Coding
        https://arxiv.org/abs/1807.03748

        """
        algo_hardcoded_kwargs = dict(encoder=BaseEncoder,
                                     decoder=NoOp,
                                     loss_calculator=BatchAsymmetricContrastiveLoss,
                                     augmenter=AugmentContextAndTarget,
                                     batch_extender=IdentityBatchExtender,
                                     target_pair_constructor=TemporalOffsetPairConstructor)
        kwargs = validate_and_update_kwargs(kwargs, algo_hardcoded_kwargs=algo_hardcoded_kwargs)

        super().__init__(**kwargs)


class RecurrentCPC(RepresentationLearner):
    """
    Implementation of a recurrent version of CPC: Contrastive Predictive Coding
    https://arxiv.org/abs/1807.03748

    The encoder first encodes individual frames for both context and target, and then, for the context,
    builds up a recurrent representation of all prior frames in the same trajectory, to use to predict the target.

    By default, augments only the context, but can be modified to augment both context and target.
    """
    def __init__(self, **kwargs):
        algo_hardcoded_kwargs = dict(shuffle_batches=False,
                                     encoder=RecurrentEncoder,
                                     decoder=SymmetricProjectionHead,
                                     batch_extender=IdentityBatchExtender,
                                     augmenter=NoAugmentation,
                                     loss_calculator=QueueAsymmetricContrastiveLoss,
                                     target_pair_constructor=TemporalOffsetPairConstructor)

        kwargs = validate_and_update_kwargs(kwargs, algo_hardcoded_kwargs=algo_hardcoded_kwargs)
        super().__init__(**kwargs)


class MoCo(RepresentationLearner):
    """
    Implementation of MoCo: Momentum Contrast for Unsupervised Visual Representation Learning.
    https://arxiv.org/abs/1911.05722
    """
    def __init__(self, **kwargs):
        algo_hardcoded_kwargs = dict(encoder=MomentumEncoder,
                                     decoder=NoOp,
                                     batch_extender=QueueBatchExtender,
                                     augmenter=AugmentContextAndTarget,
                                     loss_calculator=QueueAsymmetricContrastiveLoss,
                                     target_pair_constructor=IdentityPairConstructor)

        kwargs = validate_and_update_kwargs(kwargs, algo_hardcoded_kwargs=algo_hardcoded_kwargs)
        super().__init__(**kwargs)


class BYOL(RepresentationLearner):
    """Implementation of Bootstrap Your Own Latent: https://arxiv.org/pdf/2006.07733.pdf

    The hyperparameters do _not_ match those in the paper (see Section 3.2).
    Most notably, the momentum weight is set to a constant, instead of annealed
    from 0.996 to 1 via cosine scheduling.
    """
    def __init__(self, **kwargs):
        algo_hardcoded_kwargs = dict(encoder=MomentumEncoder,
                                     decoder=BYOLProjectionHead,
                                     batch_extender=IdentityBatchExtender,
                                     augmenter=AugmentContextAndTarget,
                                     loss_calculator=MSELoss,
                                     target_pair_constructor=IdentityPairConstructor)
        kwargs = validate_and_update_kwargs(kwargs, algo_hardcoded_kwargs=algo_hardcoded_kwargs)
        super().__init__(**kwargs)

    def learn(self, *args, **kwargs):
        raise NotImplementedError("BYOL decoder currently has an unfixed issue with gradients being None ")


class CEB(RepresentationLearner):
    """
    CEB with variance that is learned by StochasticEncoder
    """
    def __init__(self, **kwargs):
        algo_hardcoded_kwargs = dict(encoder_kwargs=dict(learn_scale=False),
                                     decoder_kwargs=dict(learn_scale=True),
                                     encoder=BaseEncoder,
                                     decoder=SymmetricProjectionHead,
                                     batch_extender=IdentityBatchExtender,
                                     augmenter=NoAugmentation,
                                     loss_calculator=CEBLoss,
                                     target_pair_constructor=TemporalOffsetPairConstructor)
        kwargs = validate_and_update_kwargs(kwargs, algo_hardcoded_kwargs=algo_hardcoded_kwargs)
        super().__init__(**kwargs)


class FixedVarianceCEB(RepresentationLearner):
    """
    CEB with fixed rather than learned variance
    """
    def __init__(self, **kwargs):
        algo_hardcoded_kwargs = dict(encoder=BaseEncoder,
                                     decoder=SymmetricProjectionHead,
                                     batch_extender=IdentityBatchExtender,
                                     augmenter=NoAugmentation,
                                     loss_calculator=CEBLoss,
                                     target_pair_constructor=TemporalOffsetPairConstructor)

        kwargs = validate_and_update_kwargs(kwargs, algo_hardcoded_kwargs=algo_hardcoded_kwargs)
        super().__init__(**kwargs)


class FixedVarianceTargetProjectedCEB(RepresentationLearner):
    """
    CEB with a fixed (rather than learned) variance that also has a projection layer
    to more closely mimic a learned bilinear loss
    """
    def __init__(self, **kwargs):
        algo_hardcoded_kwargs = dict(encoder=BaseEncoder,
                                     decoder=AsymmetricProjectionHead,
                                     batch_extender=IdentityBatchExtender,
                                     augmenter=NoAugmentation,
                                     loss_calculator=CEBLoss,
                                     target_pair_constructor=TemporalOffsetPairConstructor)
        kwargs = validate_and_update_kwargs(kwargs, algo_hardcoded_kwargs=algo_hardcoded_kwargs)
        super().__init__(**kwargs)


def get_action_representation_dim(action_space, encoder_kwargs):
    """
    Infer what dimension of action representation will be produced by an encoder with the given
    `encoder_kwargs` operating on the given `action_space`.

    :return:
    """
    relevant_encoder_kwargs = get_default_args(ActionEncodingEncoder.__init__)
    relevant_encoder_kwargs.update(encoder_kwargs)

    if relevant_encoder_kwargs['use_lstm']:
        # If the encoder will use a LSTM to encoder the actions, they will be encoded into a vector
        # of size `action_encoding_dim`
        action_representation_dim = relevant_encoder_kwargs['action_encoding_dim']

    else:
        # If the encoder just takes an average over processed action representations, it matters
        # what that processed action representation looks like (e.g. a flattening or an embedding), which
        # is inferred and returned by `infer_action_shape_info`
        action_representation_dim, _, _ = infer_action_shape_info(action_space,
                                                                  relevant_encoder_kwargs['action_embedding_dim'])

    return action_representation_dim


class DynamicsPrediction(RepresentationLearner):
    """
    A basic form of Dynamics modeling, predicting the pixels of the next frame
    given the current frame and the current actions. Uses transposed convolutions
    to do pixel predictions, and a MSE loss to calculate error w.r.t next frame
    """
    def __init__(self, **kwargs):
        encoder_kwargs = kwargs.get('encoder_kwargs') or {}
        decoder_kwargs = kwargs.get('decoder_kwargs') or {}
        # This allows us to pass an `encoder_arch_key` to `decoder`. If we don't
        # supply it explicitly then the decoder tries to do something clever &
        # infer the decoder architecture from the encoder architecture, which
        # breaks in cases when the encoder architecture is an arbitrary lambda.
        dec_encoder_cls_key = decoder_kwargs.get(
            'encoder_arch_key', encoder_kwargs.get('obs_encoder_cls', None))

        action_representation_dim = get_action_representation_dim(kwargs['action_space'], encoder_kwargs)

        algo_hardcoded_kwargs = dict(encoder=TargetStoringActionEncoder,
                                     decoder=PixelDecoder,
                                     batch_extender=IdentityBatchExtender,
                                     augmenter=NoAugmentation,
                                     loss_calculator=MSELoss,
                                     target_pair_constructor=TemporalOffsetPairConstructor,
                                     target_pair_constructor_kwargs=dict(mode='dynamics'),
                                     encoder_kwargs=dict(action_space=kwargs['action_space'], learn_scale=False),
                                     decoder_kwargs=dict(observation_space=kwargs['observation_space'],
                                                         encoder_arch_key=dec_encoder_cls_key,
                                                         action_representation_dim=action_representation_dim),
                                     preprocess_extra_context=False)

        kwargs = validate_and_update_kwargs(kwargs, algo_hardcoded_kwargs=algo_hardcoded_kwargs)
        super().__init__(**kwargs)


class VariationalAutoencoder(RepresentationLearner):
    """
    A basic variational autoencoder that tries to reconstruct the
    current frame, and calculates a VAE loss over current frame pixels,
    using reconstruction loss and a KL divergence between learned
    z distribution and a normal prior
    """
    def __init__(self, **kwargs):
        encoder_kwargs = kwargs.get('encoder_kwargs') or {}
        decoder_kwargs = kwargs.get('decoder_kwargs') or {}
        # See comment in DynamicsPrediction
        dec_encoder_cls_key = decoder_kwargs.get(
            'encoder_arch_key', encoder_kwargs.get('obs_encoder_cls', None))

        algo_hardcoded_kwargs = dict(encoder=VAEEncoder,
                                     decoder=PixelDecoder,
                                     batch_extender=IdentityBatchExtender,
                                     augmenter=NoAugmentation,
                                     loss_calculator=VAELoss,
                                     target_pair_constructor=IdentityPairConstructor,
                                     decoder_kwargs=dict(observation_space=kwargs['observation_space'],
                                                         encoder_arch_key=dec_encoder_cls_key,
                                                         sample=True))

        kwargs = validate_and_update_kwargs(kwargs, algo_hardcoded_kwargs=algo_hardcoded_kwargs)
        super().__init__(**kwargs)


class Jigsaw(RepresentationLearner):
    """
    A basic Jigsaw task that requires a network to solve Jigsaw puzzles.
    """
    def __init__(self, **kwargs):
        encoder_kwargs = kwargs.get('encoder_kwargs') or {}
        decoder_kwargs = kwargs.get('decoder_kwargs') or {}
        # See comment in DynamicsPrediction
        dec_encoder_cls_key = decoder_kwargs.get(
            'encoder_arch_key', encoder_kwargs.get('obs_encoder_cls', None))

        algo_hardcoded_kwargs = dict(encoder=JigsawEncoder,
                                     decoder=JigsawProjectionHead,
                                     batch_extender=IdentityBatchExtender,
                                     augmenter=NoAugmentation,
                                     loss_calculator=CrossEntropyLoss,
                                     target_pair_constructor=JigsawPairConstructor,
                                     preprocess_target=False,
                                     projection_dim=1000,
                                     encoder_kwargs=dict(obs_encoder_cls_kwargs={'contain_fc_layer': False}),
                                     decoder_kwargs=dict(architecture=[{'output_dim': 128},
                                                                       {'output_dim': 128}]))

        kwargs = validate_and_update_kwargs(kwargs, algo_hardcoded_kwargs=algo_hardcoded_kwargs)
        super().__init__(**kwargs)


class Jigsaw(RepresentationLearner):
    """
    A basic Jigsaw task that requires a network to solve Jigsaw puzzles.
    """
    def __init__(self, **kwargs):
        encoder_kwargs = kwargs.get('encoder_kwargs') or {}
        encoder_cls_key = encoder_kwargs.get('obs_encoder_cls', None)
        _this_file_dir = os.path.dirname(os.path.abspath(__file__))
        data_root = os.path.abspath(os.path.join(_this_file_dir, '../../../'))

        # In the Jigsaw task, the permutations needs to be sufficiently different
        # from each other by maximizing the hamming distance. Generating these
        # permutations takes a long time (~40-60min), so we directly load them
        # from a file. Check il-representations.algos.utils.generate_jigsaw_permutations
        # for more details.
        permutation_filename = 'jigsaw_permutations_1000.npy'
        permutation_file = \
            glob.glob(f'{data_root}/**/{permutation_filename}', recursive=True)[0]

        algo_hardcoded_kwargs = dict(encoder=JigsawEncoder,
                                     decoder=JigsawProjectionHead,
                                     batch_extender=IdentityBatchExtender,
                                     augmenter=NoAugmentation,
                                     loss_calculator=CrossEntropyLoss,
                                     target_pair_constructor=JigsawPairConstructor,
                                     target_pair_constructor_kwargs=dict(permutation_path=os.path.join(data_root,
                                                                                                      permutation_file)),
                                     preprocess_target=False,
                                     projection_dim=1000,
                                     encoder_kwargs=dict(obs_encoder_cls_kwargs={'contain_fc_layer': False}),
                                     decoder_kwargs=dict(architecture=[{'output_dim': 128},
                                                                       {'output_dim': 128}]))

        kwargs = validate_and_update_kwargs(kwargs, algo_hardcoded_kwargs=algo_hardcoded_kwargs)
        super().__init__(**kwargs)


class InverseDynamicsPrediction(RepresentationLearner):
    """
    An implementation of an inverse dynamics model that tries to predict the action taken
    in between two successive frames, given representations of those frames
    """
    def __init__(self, **kwargs):
        algo_hardcoded_kwargs = dict(encoder=InverseDynamicsEncoder,
                                     decoder=ActionPredictionHead,
                                     batch_extender=IdentityBatchExtender,
                                     augmenter=NoAugmentation,
                                     loss_calculator=NegativeLogLikelihood,
                                     target_pair_constructor=TemporalOffsetPairConstructor,
                                     target_pair_constructor_kwargs=dict(mode='inverse_dynamics'),
                                     decoder_kwargs=dict(action_space=kwargs['action_space']),
                                     preprocess_target=False)
        kwargs = validate_and_update_kwargs(kwargs, algo_hardcoded_kwargs=algo_hardcoded_kwargs)

        super().__init__(**kwargs)


class ContrastiveInverseDynamicsPrediction(RepresentationLearner):
    """
    Like InverseDynamicsPrediction above, except it uses a contrastive loss function.

    A contrastive loss here means we predict a representation of the action given the
    current and next state, and try to match that against the embedding of the true
    action, with negatives provided by the embedding of other actions in the batch.

    During the decoder stage, instead of predicting an action, we simply concatenate
    the representations of s and s' together, and then predict an action representation
    from the concatenation using a projection head. During the encoder stage, we need to
    also encode the actions.

    """
    def __init__(self, **kwargs):
        encoder_kwargs = kwargs.get('encoder_kwargs') or {}
        action_representation_dim = get_action_representation_dim(kwargs['action_space'], encoder_kwargs)
        algo_hardcoded_kwargs = dict(encoder=ActionEncodingInverseDynamicsEncoder,
                                     decoder=ContrastiveInverseDynamicsConcatenationHead,
                                     batch_extender=IdentityBatchExtender,
                                     augmenter=AugmentContextAndExtraContext,
                                     loss_calculator=BatchAsymmetricContrastiveLoss,
                                     target_pair_constructor=TemporalOffsetPairConstructor,
                                     target_pair_constructor_kwargs=dict(mode='inverse_dynamics'),
                                     encoder_kwargs=dict(action_space=kwargs['action_space']),
                                     # By default, have the bare minimum projection: a linear layer
                                     decoder_kwargs=dict(projection_architecture=[]),
                                     preprocess_target=False,
                                     projection_dim=action_representation_dim)
        kwargs = validate_and_update_kwargs(kwargs, algo_hardcoded_kwargs=algo_hardcoded_kwargs)

        super().__init__(**kwargs)


class ActionConditionedTemporalVAE(RepresentationLearner):
    """
    Essentially the same as a DynamicsModel, but with learned standard deviation (learn_scale=True) and
    VAELoss instead of MSELoss
    """
    def __init__(self, **kwargs):
        encoder_kwargs = kwargs.get('encoder_kwargs') or {}
        encoder_cls_key = encoder_kwargs.get('obs_encoder_cls', None)

        action_representation_dim = get_action_representation_dim(kwargs['action_space'], encoder_kwargs)

        algo_hardcoded_kwargs = dict(encoder=TargetStoringActionEncoder,
                                     decoder=PixelDecoder,
                                     batch_extender=IdentityBatchExtender,
                                     augmenter=NoAugmentation,
                                     loss_calculator=VAELoss,
                                     target_pair_constructor=TemporalOffsetPairConstructor,
                                     target_pair_constructor_kwargs=dict(mode='dynamics'),
                                     encoder_kwargs=dict(action_space=kwargs['action_space'], learn_scale=True),
                                     decoder_kwargs=dict(observation_space=kwargs['observation_space'],
                                                         encoder_arch_key=encoder_cls_key,
                                                         action_representation_dim=action_representation_dim),
                                     preprocess_extra_context=False)

        kwargs = validate_and_update_kwargs(kwargs, algo_hardcoded_kwargs=algo_hardcoded_kwargs)
        super().__init__(**kwargs)


class ActionConditionedTemporalCPC(RepresentationLearner):
    """
    Implementation of reinforcement-learning-specific variant of Temporal CPC which adds a projection layer on top
    of the learned representation which integrates an encoding of the actions taken between time (t) and whatever
    time (t+k) is specified in temporal_offset and used for pulling out the target frame. This, notionally, allows
    the algorithm to construct frame representations that are action-independent, rather than marginalizing over an
    expected policy, as might need to happen if the algorithm needed to predict the frame at time (t+k) over any
    possible action distribution.
    """
    def __init__(self, **kwargs):
        # Figure out action_encoding_dim. Do this by simply using action_encoding_dim if use_lstm is true,
        # and by calling infer_action_info to get processed_action_dim otherwise
        encoder_kwargs = kwargs.get('encoder_kwargs') or {}
        action_representation_dim = get_action_representation_dim(kwargs['action_space'], encoder_kwargs)

        algo_hardcoded_kwargs = dict(encoder=ActionEncodingEncoder,
                                     decoder=ActionConditionedVectorDecoder,
                                     batch_extender=IdentityBatchExtender,
                                     augmenter=AugmentContextAndTarget,
                                     loss_calculator=BatchAsymmetricContrastiveLoss,
                                     target_pair_constructor=TemporalOffsetPairConstructor,
                                     preprocess_extra_context=False,
                                     target_pair_constructor_kwargs=dict(mode='dynamics'),
                                     encoder_kwargs=dict(action_space=kwargs['action_space'],
                                                         learn_scale=False),
                                     decoder_kwargs=dict(action_representation_dim=action_representation_dim,
                                                         learn_scale=False))

        kwargs = validate_and_update_kwargs(kwargs, algo_hardcoded_kwargs=algo_hardcoded_kwargs)

        super().__init__(**kwargs)


class GaussianPriorControl(RepresentationLearner):
    def __init__(self, **kwargs):

        algo_hardcoded_kwargs = dict(encoder=BaseEncoder,
                                     decoder=NoOp,
                                     batch_extender=IdentityBatchExtender,
                                     augmenter=NoAugmentation,
                                     loss_calculator=GaussianPriorLoss,
                                     target_pair_constructor=IdentityPairConstructor)

        kwargs = validate_and_update_kwargs(kwargs, algo_hardcoded_kwargs=algo_hardcoded_kwargs)
        super().__init__(**kwargs)

## Algos that should not be run in all-algo test because they are not yet finished
WIP_ALGOS = [BYOL]<|MERGE_RESOLUTION|>--- conflicted
+++ resolved
@@ -1,30 +1,35 @@
 """This package contains all of our representation learning algorithms, along
 with the support code needed to define new algorithms."""
-from il_representations.algos.representation_learner import RepresentationLearner, DEFAULT_HARDCODED_PARAMS
-from il_representations.algos.encoders import MomentumEncoder, InverseDynamicsEncoder, TargetStoringActionEncoder, \
-    RecurrentEncoder, BaseEncoder, VAEEncoder, JigsawEncoder, ActionEncodingEncoder, infer_action_shape_info, \
-    ActionEncodingInverseDynamicsEncoder
-from il_representations.algos.decoders import NoOp, MomentumProjectionHead, \
-    BYOLProjectionHead, ActionConditionedVectorDecoder, ContrastiveInverseDynamicsConcatenationHead, \
-    ActionPredictionHead, PixelDecoder, SymmetricProjectionHead, AsymmetricProjectionHead, JigsawProjectionHead
-from il_representations.algos.losses import SymmetricContrastiveLoss, AsymmetricContrastiveLoss, MSELoss, CEBLoss, \
-<<<<<<< HEAD
-    QueueAsymmetricContrastiveLoss, BatchAsymmetricContrastiveLoss, NegativeLogLikelihood, VAELoss, GaussianPriorLoss, AELoss, CrossEntropyLoss
-=======
-    QueueAsymmetricContrastiveLoss, BatchAsymmetricContrastiveLoss, NegativeLogLikelihood, VAELoss, GaussianPriorLoss, \
-    AELoss, CrossEntropyLoss
-
->>>>>>> 6612ab53
-from il_representations.algos.augmenters import AugmentContextAndTarget, AugmentContextOnly, NoAugmentation, \
-    AugmentContextAndExtraContext
-from il_representations.algos.pair_constructors import IdentityPairConstructor, TemporalOffsetPairConstructor, \
-    JigsawPairConstructor
-from il_representations.algos.batch_extenders import QueueBatchExtender, IdentityBatchExtender
-from il_representations.algos.optimizers import LARS
-from il_representations.algos.representation_learner import get_default_args
+import glob
 import logging
 import os
-import glob
+
+from il_representations.algos.augmenters import (AugmentContextAndExtraContext,
+                                                 AugmentContextAndTarget,
+                                                 NoAugmentation)
+from il_representations.algos.batch_extenders import (IdentityBatchExtender,
+                                                      QueueBatchExtender)
+from il_representations.algos.decoders import (
+    ActionConditionedVectorDecoder, ActionPredictionHead,
+    AsymmetricProjectionHead, BYOLProjectionHead,
+    ContrastiveInverseDynamicsConcatenationHead, JigsawProjectionHead, NoOp,
+    PixelDecoder, SymmetricProjectionHead)
+from il_representations.algos.encoders import (
+    ActionEncodingEncoder, ActionEncodingInverseDynamicsEncoder, BaseEncoder,
+    InverseDynamicsEncoder, JigsawEncoder, MomentumEncoder, RecurrentEncoder,
+    TargetStoringActionEncoder, VAEEncoder, infer_action_shape_info)
+from il_representations.algos.losses import (AELoss,
+                                             BatchAsymmetricContrastiveLoss,
+                                             CEBLoss, CrossEntropyLoss,
+                                             GaussianPriorLoss, MSELoss,
+                                             NegativeLogLikelihood,
+                                             QueueAsymmetricContrastiveLoss,
+                                             SymmetricContrastiveLoss, VAELoss)
+from il_representations.algos.pair_constructors import (
+    IdentityPairConstructor, JigsawPairConstructor,
+    TemporalOffsetPairConstructor)
+from il_representations.algos.representation_learner import (
+    RepresentationLearner, get_default_args)
 
 
 def validate_and_update_kwargs(user_kwargs, algo_hardcoded_kwargs):
@@ -289,9 +294,11 @@
         super().__init__(**kwargs)
 
 
-class Jigsaw(RepresentationLearner):
-    """
-    A basic Jigsaw task that requires a network to solve Jigsaw puzzles.
+class Autoencoder(RepresentationLearner):
+    """
+    A basic autoencoder that tries to reconstruct the
+    current frame, and calculates an MSE loss over current frame pixels,
+    using reconstruction loss.
     """
     def __init__(self, **kwargs):
         encoder_kwargs = kwargs.get('encoder_kwargs') or {}
@@ -300,17 +307,15 @@
         dec_encoder_cls_key = decoder_kwargs.get(
             'encoder_arch_key', encoder_kwargs.get('obs_encoder_cls', None))
 
-        algo_hardcoded_kwargs = dict(encoder=JigsawEncoder,
-                                     decoder=JigsawProjectionHead,
-                                     batch_extender=IdentityBatchExtender,
-                                     augmenter=NoAugmentation,
-                                     loss_calculator=CrossEntropyLoss,
-                                     target_pair_constructor=JigsawPairConstructor,
-                                     preprocess_target=False,
-                                     projection_dim=1000,
-                                     encoder_kwargs=dict(obs_encoder_cls_kwargs={'contain_fc_layer': False}),
-                                     decoder_kwargs=dict(architecture=[{'output_dim': 128},
-                                                                       {'output_dim': 128}]))
+        algo_hardcoded_kwargs = dict(encoder=VAEEncoder,
+                                     decoder=PixelDecoder,
+                                     batch_extender=IdentityBatchExtender,
+                                     augmenter=NoAugmentation,
+                                     loss_calculator=AELoss,
+                                     target_pair_constructor=IdentityPairConstructor,
+                                     decoder_kwargs=dict(observation_space=kwargs['observation_space'],
+                                                         encoder_arch_key=dec_encoder_cls_key,
+                                                         sample=True))
 
         kwargs = validate_and_update_kwargs(kwargs, algo_hardcoded_kwargs=algo_hardcoded_kwargs)
         super().__init__(**kwargs)
