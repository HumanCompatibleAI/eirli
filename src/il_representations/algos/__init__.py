from il_representations.algos.representation_learner import RepresentationLearner, DEFAULT_HARDCODED_PARAMS
from il_representations.algos.encoders import MomentumEncoder, InverseDynamicsEncoder, TargetStoringActionEncoder, \
    RecurrentEncoder, BaseEncoder, VAEEncoder, ActionEncodingEncoder, ActionEncodingInverseDynamicsEncoder, \
    infer_action_shape_info
from il_representations.algos.decoders import NoOp, MomentumProjectionHead, \
    BYOLProjectionHead, ActionConditionedVectorDecoder, ContrastiveInverseDynamicsConcatenationHead, \
    ActionPredictionHead, PixelDecoder, SymmetricProjectionHead, AsymmetricProjectionHead
from il_representations.algos.losses import SymmetricContrastiveLoss, AsymmetricContrastiveLoss, MSELoss, CEBLoss, \
    QueueAsymmetricContrastiveLoss, BatchAsymmetricContrastiveLoss, NegativeLogLikelihood, VAELoss, AELoss

from il_representations.algos.augmenters import AugmentContextAndTarget, AugmentContextOnly, NoAugmentation, \
    AugmentContextAndExtraContext
from il_representations.algos.pair_constructors import IdentityPairConstructor, TemporalOffsetPairConstructor
from il_representations.algos.batch_extenders import QueueBatchExtender, IdentityBatchExtender
from il_representations.algos.optimizers import LARS
from il_representations.algos.representation_learner import get_default_args
import logging


def validate_and_update_kwargs(user_kwargs, algo_hardcoded_kwargs):
    # return a copy instead of updating in-place to avoid inconsistent state
    # after a failed update
    merged_kwargs = user_kwargs.copy()

    # Check if there are algo_hardcoded_kwargs that we need to add to the user kwarg s
    for param_name, param_value in algo_hardcoded_kwargs.items():
        # If there's a shared dict param in both user_kwargs and algo_hardcoded_kwargs,
        # recursively call this method to merge them together
        if param_name in merged_kwargs and isinstance(merged_kwargs[param_name], dict):
            merged_kwargs[param_name] = validate_and_update_kwargs(merged_kwargs[param_name], param_value)
        # If there's a shared non-dict param, warn that a param hardcoded by the algorithm
        # will be ignored and the user-input param used instead
        elif param_name in merged_kwargs and merged_kwargs[param_name] != param_value:
            logging.warning(
                f"Overwriting algorithm-hardcoded value {param_value} of "
                f"param {param_name} with user value {merged_kwargs[param_name]}")
        # If there's no competing param in user-passed kwargs, add the hardcoded key and value
        # to the merge kwargs dict
        else:
            merged_kwargs[param_name] = algo_hardcoded_kwargs[param_name]
    return merged_kwargs


class SimCLR(RepresentationLearner):
    """
    Implementation of SimCLR: A Simple Framework for Contrastive Learning of Visual Representations
    https://arxiv.org/abs/2002.05709

    This method works by using a contrastive loss to push together representations of two differently-augmented
    versions of the same image. In particular, it uses a symmetric contrastive loss, which compares the
    (target, context) similarity against similarity of context with all other targets, and also similarity
     of target with all other contexts.
    """
    # TODO note: not made to use momentum because not being used in experiments
    def __init__(self, **kwargs):
        algo_hardcoded_kwargs = dict(encoder=BaseEncoder,
                                     decoder=SymmetricProjectionHead,
                                     loss_calculator=SymmetricContrastiveLoss,
                                     augmenter=AugmentContextAndTarget,
                                     target_pair_constructor=IdentityPairConstructor,
                                     batch_extender=IdentityBatchExtender)

        kwargs = validate_and_update_kwargs(kwargs, algo_hardcoded_kwargs=algo_hardcoded_kwargs)

        super().__init__(**kwargs)


class TemporalCPC(RepresentationLearner):
    def __init__(self, **kwargs):
        """
        Implementation of a non-recurrent version of CPC: Contrastive Predictive Coding
        https://arxiv.org/abs/1807.03748

        """
        algo_hardcoded_kwargs = dict(encoder=BaseEncoder,
                                     decoder=NoOp,
                                     loss_calculator=BatchAsymmetricContrastiveLoss,
                                     augmenter=AugmentContextAndTarget,
                                     batch_extender=IdentityBatchExtender,
                                     target_pair_constructor=TemporalOffsetPairConstructor)
        kwargs = validate_and_update_kwargs(kwargs, algo_hardcoded_kwargs=algo_hardcoded_kwargs)

        super().__init__(**kwargs)


class RecurrentCPC(RepresentationLearner):
    """
    Implementation of a recurrent version of CPC: Contrastive Predictive Coding
    https://arxiv.org/abs/1807.03748

    The encoder first encodes individual frames for both context and target, and then, for the context,
    builds up a recurrent representation of all prior frames in the same trajectory, to use to predict the target.

    By default, augments only the context, but can be modified to augment both context and target.
    """
    def __init__(self, **kwargs):
        algo_hardcoded_kwargs = dict(shuffle_batches=False,
                                     encoder=RecurrentEncoder,
                                     decoder=SymmetricProjectionHead,
                                     batch_extender=IdentityBatchExtender,
                                     augmenter=NoAugmentation,
                                     loss_calculator=QueueAsymmetricContrastiveLoss,
                                     target_pair_constructor=TemporalOffsetPairConstructor)

        kwargs = validate_and_update_kwargs(kwargs, algo_hardcoded_kwargs=algo_hardcoded_kwargs)
        super().__init__(**kwargs)


class MoCo(RepresentationLearner):
    """
    Implementation of MoCo: Momentum Contrast for Unsupervised Visual Representation Learning.
    https://arxiv.org/abs/1911.05722
    """
    def __init__(self, **kwargs):
        algo_hardcoded_kwargs = dict(encoder=MomentumEncoder,
                                     decoder=NoOp,
                                     batch_extender=QueueBatchExtender,
                                     augmenter=AugmentContextAndTarget,
                                     loss_calculator=QueueAsymmetricContrastiveLoss,
                                     target_pair_constructor=IdentityPairConstructor)

        kwargs = validate_and_update_kwargs(kwargs, algo_hardcoded_kwargs=algo_hardcoded_kwargs)
        super().__init__(**kwargs)


class BYOL(RepresentationLearner):
    """Implementation of Bootstrap Your Own Latent: https://arxiv.org/pdf/2006.07733.pdf

    The hyperparameters do _not_ match those in the paper (see Section 3.2).
    Most notably, the momentum weight is set to a constant, instead of annealed
    from 0.996 to 1 via cosine scheduling.
    """
    def __init__(self, **kwargs):
        algo_hardcoded_kwargs = dict(encoder=MomentumEncoder,
                                     decoder=BYOLProjectionHead,
                                     batch_extender=IdentityBatchExtender,
                                     augmenter=AugmentContextAndTarget,
                                     loss_calculator=MSELoss,
                                     target_pair_constructor=IdentityPairConstructor)
        kwargs = validate_and_update_kwargs(kwargs, algo_hardcoded_kwargs=algo_hardcoded_kwargs)
        super().__init__(**kwargs)

    def learn(self, dataset, training_epochs):
        raise NotImplementedError("BYOL decoder currently has an unfixed issue with gradients being None ")


class CEB(RepresentationLearner):
    """
    CEB with variance that is learned by StochasticEncoder
    """
    def __init__(self, **kwargs):
        algo_hardcoded_kwargs = dict(encoder_kwargs=dict(learn_scale=False),
                                     decoder_kwargs=dict(learn_scale=True),
                                     encoder=BaseEncoder,
                                     decoder=SymmetricProjectionHead,
                                     batch_extender=IdentityBatchExtender,
                                     augmenter=NoAugmentation,
                                     loss_calculator=CEBLoss,
                                     target_pair_constructor=TemporalOffsetPairConstructor)
        kwargs = validate_and_update_kwargs(kwargs, algo_hardcoded_kwargs=algo_hardcoded_kwargs)
        super().__init__(**kwargs)


class FixedVarianceCEB(RepresentationLearner):
    """
    CEB with fixed rather than learned variance
    """
    def __init__(self, **kwargs):
        algo_hardcoded_kwargs = dict(encoder=BaseEncoder,
                                     decoder=SymmetricProjectionHead,
                                     batch_extender=IdentityBatchExtender,
                                     augmenter=NoAugmentation,
                                     loss_calculator=CEBLoss,
                                     target_pair_constructor=TemporalOffsetPairConstructor)

        kwargs = validate_and_update_kwargs(kwargs, algo_hardcoded_kwargs=algo_hardcoded_kwargs)
        super().__init__(**kwargs)


class FixedVarianceTargetProjectedCEB(RepresentationLearner):
    """
    CEB with a fixed (rather than learned) variance that also has a projection layer
    to more closely mimic a learned bilinear loss
    """
    def __init__(self, **kwargs):
        algo_hardcoded_kwargs = dict(encoder=BaseEncoder,
                                     decoder=AsymmetricProjectionHead,
                                     batch_extender=IdentityBatchExtender,
                                     augmenter=NoAugmentation,
                                     loss_calculator=CEBLoss,
                                     target_pair_constructor=TemporalOffsetPairConstructor)
        kwargs = validate_and_update_kwargs(kwargs, algo_hardcoded_kwargs=algo_hardcoded_kwargs)
        super().__init__(**kwargs)


def get_action_representation_dim(action_space, encoder_kwargs):
    """
    Infer what dimension of action representation will be produced by an encoder with the given
    `encoder_kwargs` operating on the given `action_space`.

    :return:
    """
    relevant_encoder_kwargs = get_default_args(ActionEncodingEncoder.__init__)
    relevant_encoder_kwargs.update(encoder_kwargs)

    if relevant_encoder_kwargs['use_lstm']:
        # If the encoder will use a LSTM to encoder the actions, they will be encoded into a vector
        # of size `action_encoding_dim`
        action_representation_dim = relevant_encoder_kwargs['action_encoding_dim']

    else:
        # If the encoder just takes an average over processed action representations, it matters
        # what that processed action representation looks like (e.g. a flattening or an embedding), which
        # is inferred and returned by `infer_action_shape_info`
        action_representation_dim, _, _ = infer_action_shape_info(action_space,
                                                                  relevant_encoder_kwargs['action_embedding_dim'])

    return action_representation_dim


class DynamicsPrediction(RepresentationLearner):
    """
    A basic form of Dynamics modeling, predicting the pixels of the next frame
    given the current frame and the current actions. Uses transposed convolutions
    to do pixel predictions, and a MSE loss to calculate error w.r.t next frame
    """
    def __init__(self, **kwargs):
        encoder_kwargs = kwargs.get('encoder_kwargs') or {}
        encoder_cls_key = encoder_kwargs.get('obs_encoder_cls', None)

        action_representation_dim = get_action_representation_dim(kwargs['action_space'], encoder_kwargs)

        algo_hardcoded_kwargs = dict(encoder=TargetStoringActionEncoder,
                                     decoder=PixelDecoder,
                                     batch_extender=IdentityBatchExtender,
                                     augmenter=NoAugmentation,
                                     loss_calculator=MSELoss,
                                     target_pair_constructor=TemporalOffsetPairConstructor,
                                     target_pair_constructor_kwargs=dict(mode='dynamics'),
                                     encoder_kwargs=dict(action_space=kwargs['action_space'], learn_scale=False),
                                     decoder_kwargs=dict(observation_space=kwargs['observation_space'],
                                                         encoder_arch_key=encoder_cls_key,
                                                         action_representation_dim=action_representation_dim),
                                     preprocess_extra_context=False)

        kwargs = validate_and_update_kwargs(kwargs, algo_hardcoded_kwargs=algo_hardcoded_kwargs)
        super().__init__(**kwargs)


class VariationalAutoencoder(RepresentationLearner):
    """
    A basic variational autoencoder that tries to reconstruct the
    current frame, and calculates a VAE loss over current frame pixels,
    using reconstruction loss and a KL divergence between learned
    z distribution and a normal prior
    """
    def __init__(self, **kwargs):
        encoder_kwargs = kwargs.get('encoder_kwargs') or {}
        encoder_cls_key = encoder_kwargs.get('obs_encoder_cls', None)

        algo_hardcoded_kwargs = dict(encoder=VAEEncoder,
                                     decoder=PixelDecoder,
                                     batch_extender=IdentityBatchExtender,
                                     augmenter=NoAugmentation,
                                     loss_calculator=VAELoss,
                                     target_pair_constructor=IdentityPairConstructor,
                                     decoder_kwargs=dict(observation_space=kwargs['observation_space'],
                                                         encoder_arch_key=encoder_cls_key,
                                                         sample=True))

        kwargs = validate_and_update_kwargs(kwargs, algo_hardcoded_kwargs=algo_hardcoded_kwargs)
        super().__init__(**kwargs)


<<<<<<< HEAD
class Jigsaw(RepresentationLearner):
    """
    A basic Jigsaw task that requires a network to solve Jigsaw puzzles.
=======
class Autoencoder(RepresentationLearner):
    """
    A basic autoencoder that tries to reconstruct the
    current frame, and calculates an MSE loss over current frame pixels,
    using reconstruction loss.
>>>>>>> 81b1f7bd
    """
    def __init__(self, **kwargs):
        encoder_kwargs = kwargs.get('encoder_kwargs') or {}
        encoder_cls_key = encoder_kwargs.get('obs_encoder_cls', None)

        algo_hardcoded_kwargs = dict(encoder=VAEEncoder,
                                     decoder=PixelDecoder,
                                     batch_extender=IdentityBatchExtender,
                                     augmenter=NoAugmentation,
<<<<<<< HEAD
                                     loss_calculator=VAELoss,
=======
                                     loss_calculator=AELoss,
>>>>>>> 81b1f7bd
                                     target_pair_constructor=IdentityPairConstructor,
                                     decoder_kwargs=dict(observation_space=kwargs['observation_space'],
                                                         encoder_arch_key=encoder_cls_key,
                                                         sample=True))

        kwargs = validate_and_update_kwargs(kwargs, algo_hardcoded_kwargs=algo_hardcoded_kwargs)
        super().__init__(**kwargs)


class InverseDynamicsPrediction(RepresentationLearner):
    """
    An implementation of an inverse dynamics model that tries to predict the action taken
    in between two successive frames, given representations of those frames
    """
    def __init__(self, **kwargs):
        algo_hardcoded_kwargs = dict(encoder=InverseDynamicsEncoder,
                                     decoder=ActionPredictionHead,
                                     batch_extender=IdentityBatchExtender,
                                     augmenter=NoAugmentation,
                                     loss_calculator=NegativeLogLikelihood,
                                     target_pair_constructor=TemporalOffsetPairConstructor,
                                     target_pair_constructor_kwargs=dict(mode='inverse_dynamics'),
                                     decoder_kwargs=dict(action_space=kwargs['action_space']),
                                     preprocess_target=False)
        kwargs = validate_and_update_kwargs(kwargs, algo_hardcoded_kwargs=algo_hardcoded_kwargs)

        super().__init__(**kwargs)


class ContrastiveInverseDynamicsPrediction(RepresentationLearner):
    """
    Like InverseDynamicsPrediction above, except it uses a contrastive loss function.

    A contrastive loss here means we predict a representation of the action given the
    current and next state, and try to match that against the embedding of the true
    action, with negatives provided by the embedding of other actions in the batch.

    During the decoder stage, instead of predicting an action, we simply concatenate
    the representations of s and s' together, and then predict an action representation
    from the concatenation using a projection head. During the encoder stage, we need to
    also encode the actions.

    """
    def __init__(self, **kwargs):
        encoder_kwargs = kwargs.get('encoder_kwargs') or {}
        action_representation_dim = get_action_representation_dim(kwargs['action_space'], encoder_kwargs)
        algo_hardcoded_kwargs = dict(encoder=ActionEncodingInverseDynamicsEncoder,
                                     decoder=ContrastiveInverseDynamicsConcatenationHead,
                                     batch_extender=IdentityBatchExtender,
                                     augmenter=AugmentContextAndExtraContext,
                                     loss_calculator=BatchAsymmetricContrastiveLoss,
                                     target_pair_constructor=TemporalOffsetPairConstructor,
                                     target_pair_constructor_kwargs=dict(mode='inverse_dynamics'),
                                     encoder_kwargs=dict(action_space=kwargs['action_space']),
                                     # By default, have the bare minimum projection: a linear layer
                                     decoder_kwargs=dict(projection_architecture=[]),
                                     preprocess_target=False,
                                     projection_dim=action_representation_dim)
        kwargs = validate_and_update_kwargs(kwargs, algo_hardcoded_kwargs=algo_hardcoded_kwargs)

        super().__init__(**kwargs)


class ActionConditionedTemporalVAE(RepresentationLearner):
    """
    Essentially the same as a DynamicsModel, but with learned standard deviation (learn_scale=True) and
    VAELoss instead of MSELoss
    """
    def __init__(self, **kwargs):
        encoder_kwargs = kwargs.get('encoder_kwargs') or {}
        encoder_cls_key = encoder_kwargs.get('obs_encoder_cls', None)

        action_representation_dim = get_action_representation_dim(kwargs['action_space'], encoder_kwargs)

        algo_hardcoded_kwargs = dict(encoder=TargetStoringActionEncoder,
                                     decoder=PixelDecoder,
                                     batch_extender=IdentityBatchExtender,
                                     augmenter=NoAugmentation,
                                     loss_calculator=VAELoss,
                                     target_pair_constructor=TemporalOffsetPairConstructor,
                                     target_pair_constructor_kwargs=dict(mode='dynamics'),
                                     encoder_kwargs=dict(action_space=kwargs['action_space'], learn_scale=True),
                                     decoder_kwargs=dict(observation_space=kwargs['observation_space'],
                                                         encoder_arch_key=encoder_cls_key,
                                                         action_representation_dim=action_representation_dim),
                                     preprocess_extra_context=False)

        kwargs = validate_and_update_kwargs(kwargs, algo_hardcoded_kwargs=algo_hardcoded_kwargs)
        super().__init__(**kwargs)


class ActionConditionedTemporalCPC(RepresentationLearner):
    """
    Implementation of reinforcement-learning-specific variant of Temporal CPC which adds a projection layer on top
    of the learned representation which integrates an encoding of the actions taken between time (t) and whatever
    time (t+k) is specified in temporal_offset and used for pulling out the target frame. This, notionally, allows
    the algorithm to construct frame representations that are action-independent, rather than marginalizing over an
    expected policy, as might need to happen if the algorithm needed to predict the frame at time (t+k) over any
    possible action distribution.
    """
    def __init__(self, **kwargs):
        # Figure out action_encoding_dim. Do this by simply using action_encoding_dim if use_lstm is true,
        # and by calling infer_action_info to get processed_action_dim otherwise
        encoder_kwargs = kwargs.get('encoder_kwargs') or {}
        action_representation_dim = get_action_representation_dim(kwargs['action_space'], encoder_kwargs)

        algo_hardcoded_kwargs = dict(encoder=ActionEncodingEncoder,
                                     decoder=ActionConditionedVectorDecoder,
                                     batch_extender=IdentityBatchExtender,
                                     augmenter=AugmentContextAndTarget,
                                     loss_calculator=BatchAsymmetricContrastiveLoss,
                                     target_pair_constructor=TemporalOffsetPairConstructor,
                                     preprocess_extra_context=False,
                                     target_pair_constructor_kwargs=dict(mode='dynamics'),
                                     encoder_kwargs=dict(action_space=kwargs['action_space'],
                                                         learn_scale=False),
                                     decoder_kwargs=dict(action_representation_dim=action_representation_dim,
                                                         learn_scale=False))

        kwargs = validate_and_update_kwargs(kwargs, algo_hardcoded_kwargs=algo_hardcoded_kwargs)

        super().__init__(**kwargs)

## Algos that should not be run in all-algo test because they are not yet finished
WIP_ALGOS = [BYOL]<|MERGE_RESOLUTION|>--- conflicted
+++ resolved
@@ -272,17 +272,9 @@
         super().__init__(**kwargs)
 
 
-<<<<<<< HEAD
 class Jigsaw(RepresentationLearner):
     """
     A basic Jigsaw task that requires a network to solve Jigsaw puzzles.
-=======
-class Autoencoder(RepresentationLearner):
-    """
-    A basic autoencoder that tries to reconstruct the
-    current frame, and calculates an MSE loss over current frame pixels,
-    using reconstruction loss.
->>>>>>> 81b1f7bd
     """
     def __init__(self, **kwargs):
         encoder_kwargs = kwargs.get('encoder_kwargs') or {}
@@ -292,11 +284,7 @@
                                      decoder=PixelDecoder,
                                      batch_extender=IdentityBatchExtender,
                                      augmenter=NoAugmentation,
-<<<<<<< HEAD
                                      loss_calculator=VAELoss,
-=======
-                                     loss_calculator=AELoss,
->>>>>>> 81b1f7bd
                                      target_pair_constructor=IdentityPairConstructor,
                                      decoder_kwargs=dict(observation_space=kwargs['observation_space'],
                                                          encoder_arch_key=encoder_cls_key,
