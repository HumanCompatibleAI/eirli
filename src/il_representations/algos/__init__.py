from il_representations.algos.representation_learner import RepresentationLearner, DEFAULT_HARDCODED_PARAMS
from il_representations.algos.encoders import MomentumEncoder, InverseDynamicsEncoder, TargetStoringActionEncoder, \
    RecurrentEncoder, BaseEncoder, VAEEncoder, ActionEncodingEncoder, infer_action_shape_info
from il_representations.algos.decoders import NoOp, MomentumProjectionHead, \
    BYOLProjectionHead, ActionConditionedVectorDecoder, ActionPredictionHead, PixelDecoder, SymmetricProjectionHead, \
    AsymmetricProjectionHead
from il_representations.algos.losses import SymmetricContrastiveLoss, AsymmetricContrastiveLoss, MSELoss, CEBLoss, \
    QueueAsymmetricContrastiveLoss, BatchAsymmetricContrastiveLoss, NegativeLogLikelihood, VAELoss

from il_representations.algos.augmenters import AugmentContextAndTarget, AugmentContextOnly, NoAugmentation
from il_representations.algos.pair_constructors import IdentityPairConstructor, TemporalOffsetPairConstructor
from il_representations.algos.batch_extenders import QueueBatchExtender, IdentityBatchExtender
from il_representations.algos.optimizers import LARS
from il_representations.algos.representation_learner import get_default_args
import logging


def validate_and_update_kwargs(user_kwargs, algo_hardcoded_kwargs):
    # return a copy instead of updating in-place to avoid inconsistent state
    # after a failed update
    merged_kwargs = user_kwargs.copy()

    # Check if there are algo_hardcoded_kwargs that we need to add to the user kwarg s
    for param_name, param_value in algo_hardcoded_kwargs.items():
        # If there's a shared dict param in both user_kwargs and algo_hardcoded_kwargs,
        # recursively call this method to merge them together
        if param_name in merged_kwargs and isinstance(merged_kwargs[param_name], dict):
            merged_kwargs[param_name] = validate_and_update_kwargs(merged_kwargs[param_name], param_value)
        # If there's a shared non-dict param, warn that a param hardcoded by the algorithm
        # will be ignored and the user-input param used instead
        elif param_name in merged_kwargs:
            logging.warning(
                f"Overwriting algorithm-hardcoded value {param_value} of "
                f"param {param_name} with user value {merged_kwargs[param_name]}")
        # If there's no competing param in user-passed kwargs, add the hardcoded key and value
        # to the merge kwargs dict
        else:
            merged_kwargs[param_name] = algo_hardcoded_kwargs[param_name]
    return merged_kwargs


class SimCLR(RepresentationLearner):
    """
    Implementation of SimCLR: A Simple Framework for Contrastive Learning of Visual Representations
    https://arxiv.org/abs/2002.05709

    This method works by using a contrastive loss to push together representations of two differently-augmented
    versions of the same image. In particular, it uses a symmetric contrastive loss, which compares the
    (target, context) similarity against similarity of context with all other targets, and also similarity
     of target with all other contexts.
    """
    # TODO note: not made to use momentum because not being used in experiments
    def __init__(self, **kwargs):
        algo_hardcoded_kwargs = dict(encoder=BaseEncoder,
                                     decoder=SymmetricProjectionHead,
                                     loss_calculator=SymmetricContrastiveLoss,
                                     augmenter=AugmentContextAndTarget,
                                     target_pair_constructor=IdentityPairConstructor,
                                     batch_extender=IdentityBatchExtender)

        kwargs = validate_and_update_kwargs(kwargs, algo_hardcoded_kwargs=algo_hardcoded_kwargs)

        super().__init__(**kwargs)


class TemporalCPC(RepresentationLearner):
    def __init__(self, **kwargs):
        """
        Implementation of a non-recurrent version of CPC: Contrastive Predictive Coding
        https://arxiv.org/abs/1807.03748

        """
        algo_hardcoded_kwargs = dict(encoder=BaseEncoder,
                                     decoder=NoOp,
                                     loss_calculator=BatchAsymmetricContrastiveLoss,
                                     augmenter=NoAugmentation,
                                     batch_extender=IdentityBatchExtender,
                                     target_pair_constructor=TemporalOffsetPairConstructor)
        kwargs = validate_and_update_kwargs(kwargs, algo_hardcoded_kwargs=algo_hardcoded_kwargs)

        super().__init__(**kwargs)


class RecurrentCPC(RepresentationLearner):
    """
    Implementation of a recurrent version of CPC: Contrastive Predictive Coding
    https://arxiv.org/abs/1807.03748

    The encoder first encodes individual frames for both context and target, and then, for the context,
    builds up a recurrent representation of all prior frames in the same trajectory, to use to predict the target.

    By default, augments only the context, but can be modified to augment both context and target.
    """
    def __init__(self, **kwargs):
        algo_hardcoded_kwargs = dict(shuffle_batches=False,
                                     encoder=RecurrentEncoder,
                                     decoder=SymmetricProjectionHead,
                                     batch_extender=IdentityBatchExtender,
                                     augmenter=NoAugmentation,
                                     loss_calculator=QueueAsymmetricContrastiveLoss,
                                     target_pair_constructor=TemporalOffsetPairConstructor)

        kwargs = validate_and_update_kwargs(kwargs, algo_hardcoded_kwargs=algo_hardcoded_kwargs)
        super().__init__(**kwargs)


class MoCo(RepresentationLearner):
    """
    Implementation of MoCo: Momentum Contrast for Unsupervised Visual Representation Learning.
    https://arxiv.org/abs/1911.05722
    """
    def __init__(self, **kwargs):
        algo_hardcoded_kwargs = dict(encoder=MomentumEncoder,
                                     decoder=NoOp,
                                     batch_extender=QueueBatchExtender,
                                     augmenter=AugmentContextAndTarget,
                                     loss_calculator=QueueAsymmetricContrastiveLoss,
                                     target_pair_constructor=IdentityPairConstructor)

        kwargs = validate_and_update_kwargs(kwargs, algo_hardcoded_kwargs=algo_hardcoded_kwargs)
        super().__init__(**kwargs)


class BYOL(RepresentationLearner):
    """Implementation of Bootstrap Your Own Latent: https://arxiv.org/pdf/2006.07733.pdf

    The hyperparameters do _not_ match those in the paper (see Section 3.2).
    Most notably, the momentum weight is set to a constant, instead of annealed
    from 0.996 to 1 via cosine scheduling.
    """
    def __init__(self, **kwargs):
        algo_hardcoded_kwargs = dict(encoder=MomentumEncoder,
                                     decoder=BYOLProjectionHead,
                                     batch_extender=IdentityBatchExtender,
                                     augmenter=AugmentContextAndTarget,
                                     loss_calculator=MSELoss,
                                     target_pair_constructor=IdentityPairConstructor)
        kwargs = validate_and_update_kwargs(kwargs, algo_hardcoded_kwargs=algo_hardcoded_kwargs)
        super().__init__(**kwargs)

    def learn(self, dataset, training_epochs):
        raise NotImplementedError("BYOL decoder currently has an unfixed issue with gradients being None ")


class CEB(RepresentationLearner):
    """
    CEB with variance that is learned by StochasticEncoder
    """
<<<<<<< HEAD
    def __init__(self, **kwargs):
        algo_hardcoded_kwargs = dict(encoder_kwargs=dict(stochastic=True),
=======
    def __init__(self, env, log_dir, **kwargs):
        algo_hardcoded_kwargs = dict(encoder_kwargs=dict(learn_scale=False),
>>>>>>> e1f705be
                                     decoder_kwargs=dict(learn_scale=True),
                                     encoder=BaseEncoder,
                                     decoder=SymmetricProjectionHead,
                                     batch_extender=IdentityBatchExtender,
                                     augmenter=NoAugmentation,
                                     loss_calculator=CEBLoss,
                                     target_pair_constructor=TemporalOffsetPairConstructor)
        kwargs = validate_and_update_kwargs(kwargs, algo_hardcoded_kwargs=algo_hardcoded_kwargs)
        super().__init__(**kwargs)


class FixedVarianceCEB(RepresentationLearner):
    """
    CEB with fixed rather than learned variance
    """
    def __init__(self, **kwargs):
        algo_hardcoded_kwargs = dict(encoder=BaseEncoder,
                                     decoder=SymmetricProjectionHead,
                                     batch_extender=IdentityBatchExtender,
                                     augmenter=NoAugmentation,
                                     loss_calculator=CEBLoss,
                                     target_pair_constructor=TemporalOffsetPairConstructor)

        kwargs = validate_and_update_kwargs(kwargs, algo_hardcoded_kwargs=algo_hardcoded_kwargs)
        super().__init__(**kwargs)


class FixedVarianceTargetProjectedCEB(RepresentationLearner):
    """
    CEB with a fixed (rather than learned) variance that also has a projection layer
    to more closely mimic a learned bilinear loss
    """
    def __init__(self, **kwargs):
        algo_hardcoded_kwargs = dict(encoder=BaseEncoder,
                                     decoder=AsymmetricProjectionHead,
                                     batch_extender=IdentityBatchExtender,
                                     augmenter=NoAugmentation,
                                     loss_calculator=CEBLoss,
                                     target_pair_constructor=TemporalOffsetPairConstructor)
        kwargs = validate_and_update_kwargs(kwargs, algo_hardcoded_kwargs=algo_hardcoded_kwargs)
        super().__init__(**kwargs)


def get_action_representation_dim(action_space, encoder_kwargs):
    """
    Infer what dimension of action representation will be produced by an encoder with the given
    `encoder_kwargs` operating on the given `action_space`.

    :return:
    """
    relevant_encoder_kwargs = get_default_args(ActionEncodingEncoder.__init__)
    relevant_encoder_kwargs.update(encoder_kwargs)

    if relevant_encoder_kwargs['use_lstm']:
        # If the encoder will use a LSTM to encoder the actions, they will be encoded into a vector
        # of size `action_encoding_dim`
        action_representation_dim = relevant_encoder_kwargs['action_encoding_dim']

    else:
        # If the encoder just takes an average over processed action representations, it matters
        # what that processed action representation looks like (e.g. a flattening or an embedding), which
        # is inferred and returned by `infer_action_shape_info`
        action_representation_dim, _, _ = infer_action_shape_info(action_space,
                                                                  relevant_encoder_kwargs['action_embedding_dim'])

    return action_representation_dim


class DynamicsPrediction(RepresentationLearner):
    """
    A basic form of Dynamics modeling, predicting the pixels of the next frame
    given the current frame and the current actions. Uses transposed convolutions
    to do pixel predictions, and a MSE loss to calculate error w.r.t next frame
    """
    def __init__(self, **kwargs):
        encoder_kwargs = kwargs.get('encoder_kwargs') or {}
        encoder_cls_key = encoder_kwargs.get('obs_encoder_cls', None)

        action_representation_dim = get_action_representation_dim(kwargs['action_space'], encoder_kwargs)

        algo_hardcoded_kwargs = dict(encoder=TargetStoringActionEncoder,
                                     decoder=PixelDecoder,
                                     batch_extender=IdentityBatchExtender,
                                     augmenter=NoAugmentation,
                                     loss_calculator=MSELoss,
                                     target_pair_constructor=TemporalOffsetPairConstructor,
                                     target_pair_constructor_kwargs=dict(mode='dynamics'),
<<<<<<< HEAD
                                     encoder_kwargs=dict(action_space=kwargs['action_space'], stochastic=False),
                                     decoder_kwargs=dict(observation_space=kwargs['observation_space'],
=======
                                     encoder_kwargs=dict(action_space=env.action_space, learn_scale=False),
                                     decoder_kwargs=dict(observation_space=env.observation_space,
>>>>>>> e1f705be
                                                         encoder_arch_key=encoder_cls_key,
                                                         action_representation_dim=action_representation_dim),
                                     preprocess_extra_context=False)

        kwargs = validate_and_update_kwargs(kwargs, algo_hardcoded_kwargs=algo_hardcoded_kwargs)
        super().__init__(**kwargs)


class VariationalAutoencoder(RepresentationLearner):
    """
    A basic variational autoencoder that tries to reconstruct the
    current frame, and calculates a VAE loss over current frame pixels,
    using reconstruction loss and a KL divergence between learned
    z distribution and a normal prior
    """
    def __init__(self, **kwargs):
        encoder_kwargs = kwargs.get('encoder_kwargs') or {}
        encoder_cls_key = encoder_kwargs.get('obs_encoder_cls', None)

        algo_hardcoded_kwargs = dict(encoder=VAEEncoder,
                                     decoder=PixelDecoder,
                                     batch_extender=IdentityBatchExtender,
                                     augmenter=NoAugmentation,
                                     loss_calculator=VAELoss,
                                     target_pair_constructor=IdentityPairConstructor,
                                     decoder_kwargs=dict(observation_space=kwargs['observation_space'],
                                                         encoder_arch_key=encoder_cls_key,
                                                         sample=True))

        kwargs = validate_and_update_kwargs(kwargs, algo_hardcoded_kwargs=algo_hardcoded_kwargs)
        super().__init__(**kwargs)


class InverseDynamicsPrediction(RepresentationLearner):
    """
    An implementation of an inverse dynamics model that tries to predict the action taken
    in between two successive frames, given representations of those frames
    """
    def __init__(self, **kwargs):
        algo_hardcoded_kwargs = dict(encoder=InverseDynamicsEncoder,
                                     decoder=ActionPredictionHead,
                                     batch_extender=IdentityBatchExtender,
                                     augmenter=NoAugmentation,
                                     loss_calculator=NegativeLogLikelihood,
                                     target_pair_constructor=TemporalOffsetPairConstructor,
                                     target_pair_constructor_kwargs=dict(mode='inverse_dynamics'),
                                     decoder_kwargs=dict(action_space=kwargs['action_space']),
                                     preprocess_target=False)
        kwargs = validate_and_update_kwargs(kwargs, algo_hardcoded_kwargs=algo_hardcoded_kwargs)

        super().__init__(**kwargs)


class ActionConditionedTemporalVAE(RepresentationLearner):
    """
    Essentially the same as a DynamicsModel, but with learned standard deviation (learn_scale=True) and
    VAELoss instead of MSELoss
    """
    def __init__(self, **kwargs):
        encoder_kwargs = kwargs.get('encoder_kwargs') or {}
        encoder_cls_key = encoder_kwargs.get('obs_encoder_cls', None)

        action_representation_dim = get_action_representation_dim(kwargs['action_space'], encoder_kwargs)

        algo_hardcoded_kwargs = dict(encoder=TargetStoringActionEncoder,
                                     decoder=PixelDecoder,
                                     batch_extender=IdentityBatchExtender,
                                     augmenter=NoAugmentation,
                                     loss_calculator=VAELoss,
                                     target_pair_constructor=TemporalOffsetPairConstructor,
                                     target_pair_constructor_kwargs=dict(mode='dynamics'),
<<<<<<< HEAD
                                     encoder_kwargs=dict(action_space=kwargs['action_space'], stochastic=True),
                                     decoder_kwargs=dict(observation_space=kwargs['observation_space'],
=======
                                     encoder_kwargs=dict(action_space=env.action_space, learn_scale=True),
                                     decoder_kwargs=dict(observation_space=env.observation_space,
>>>>>>> e1f705be
                                                         encoder_arch_key=encoder_cls_key,
                                                         action_representation_dim=action_representation_dim),
                                     preprocess_extra_context=False)

        kwargs = validate_and_update_kwargs(kwargs, algo_hardcoded_kwargs=algo_hardcoded_kwargs)
        super().__init__(**kwargs)


class ActionConditionedTemporalCPC(RepresentationLearner):
    """
    Implementation of reinforcement-learning-specific variant of Temporal CPC which adds a projection layer on top
    of the learned representation which integrates an encoding of the actions taken between time (t) and whatever
    time (t+k) is specified in temporal_offset and used for pulling out the target frame. This, notionally, allows
    the algorithm to construct frame representations that are action-independent, rather than marginalizing over an
    expected policy, as might need to happen if the algorithm needed to predict the frame at time (t+k) over any
    possible action distribution.
    """
    def __init__(self, **kwargs):
        # Figure out action_encoding_dim. Do this by simply using action_encoding_dim if use_lstm is true,
        # and by calling infer_action_info to get processed_action_dim otherwise
        encoder_kwargs = kwargs.get('encoder_kwargs') or {}
        action_representation_dim = get_action_representation_dim(kwargs['action_space'], encoder_kwargs)

        algo_hardcoded_kwargs = dict(encoder=ActionEncodingEncoder,
                                     decoder=ActionConditionedVectorDecoder,
                                     batch_extender=IdentityBatchExtender,
                                     augmenter=NoAugmentation,
                                     loss_calculator=BatchAsymmetricContrastiveLoss,
                                     target_pair_constructor=TemporalOffsetPairConstructor,
                                     preprocess_extra_context=False,
                                     target_pair_constructor_kwargs=dict(mode='dynamics'),
<<<<<<< HEAD
                                     encoder_kwargs=dict(action_space=kwargs['action_space']),
                                     decoder_kwargs=dict(action_representation_dim=action_representation_dim))
=======
                                     encoder_kwargs=dict(action_space=env.action_space,
                                                         learn_scale=False),
                                     decoder_kwargs=dict(action_representation_dim=action_representation_dim,
                                                         learn_scale=True))
>>>>>>> e1f705be

        kwargs = validate_and_update_kwargs(kwargs, algo_hardcoded_kwargs=algo_hardcoded_kwargs)

        super().__init__(**kwargs)

## Algos that should not be run in all-algo test because they are not yet finished
WIP_ALGOS = [BYOL]<|MERGE_RESOLUTION|>--- conflicted
+++ resolved
@@ -146,13 +146,8 @@
     """
     CEB with variance that is learned by StochasticEncoder
     """
-<<<<<<< HEAD
-    def __init__(self, **kwargs):
-        algo_hardcoded_kwargs = dict(encoder_kwargs=dict(stochastic=True),
-=======
-    def __init__(self, env, log_dir, **kwargs):
+    def __init__(self, **kwargs):
         algo_hardcoded_kwargs = dict(encoder_kwargs=dict(learn_scale=False),
->>>>>>> e1f705be
                                      decoder_kwargs=dict(learn_scale=True),
                                      encoder=BaseEncoder,
                                      decoder=SymmetricProjectionHead,
@@ -240,13 +235,8 @@
                                      loss_calculator=MSELoss,
                                      target_pair_constructor=TemporalOffsetPairConstructor,
                                      target_pair_constructor_kwargs=dict(mode='dynamics'),
-<<<<<<< HEAD
-                                     encoder_kwargs=dict(action_space=kwargs['action_space'], stochastic=False),
+                                     encoder_kwargs=dict(action_space=kwargs['action_space'], learn_scale=False),
                                      decoder_kwargs=dict(observation_space=kwargs['observation_space'],
-=======
-                                     encoder_kwargs=dict(action_space=env.action_space, learn_scale=False),
-                                     decoder_kwargs=dict(observation_space=env.observation_space,
->>>>>>> e1f705be
                                                          encoder_arch_key=encoder_cls_key,
                                                          action_representation_dim=action_representation_dim),
                                      preprocess_extra_context=False)
@@ -318,13 +308,8 @@
                                      loss_calculator=VAELoss,
                                      target_pair_constructor=TemporalOffsetPairConstructor,
                                      target_pair_constructor_kwargs=dict(mode='dynamics'),
-<<<<<<< HEAD
-                                     encoder_kwargs=dict(action_space=kwargs['action_space'], stochastic=True),
+                                     encoder_kwargs=dict(action_space=kwargs['action_space'], learn_scale=True),
                                      decoder_kwargs=dict(observation_space=kwargs['observation_space'],
-=======
-                                     encoder_kwargs=dict(action_space=env.action_space, learn_scale=True),
-                                     decoder_kwargs=dict(observation_space=env.observation_space,
->>>>>>> e1f705be
                                                          encoder_arch_key=encoder_cls_key,
                                                          action_representation_dim=action_representation_dim),
                                      preprocess_extra_context=False)
@@ -356,15 +341,10 @@
                                      target_pair_constructor=TemporalOffsetPairConstructor,
                                      preprocess_extra_context=False,
                                      target_pair_constructor_kwargs=dict(mode='dynamics'),
-<<<<<<< HEAD
-                                     encoder_kwargs=dict(action_space=kwargs['action_space']),
-                                     decoder_kwargs=dict(action_representation_dim=action_representation_dim))
-=======
-                                     encoder_kwargs=dict(action_space=env.action_space,
+                                     encoder_kwargs=dict(action_space=kwargs['action_space'],
                                                          learn_scale=False),
                                      decoder_kwargs=dict(action_representation_dim=action_representation_dim,
                                                          learn_scale=True))
->>>>>>> e1f705be
 
         kwargs = validate_and_update_kwargs(kwargs, algo_hardcoded_kwargs=algo_hardcoded_kwargs)
 
