"""Utilities for evaluating policies."""
import collections
import json
import logging
import os
import ntpath

import imitation.data.rollout as il_rollout
import numpy as np
from stable_baselines3.common.utils import get_device
import torch as th

from il_representations.envs import auto
from il_representations.envs.config import env_cfg_ingredient
from il_representations.utils import TensorFrameWriter


@env_cfg_ingredient.capture
def _get_global_env_cfg(_config):
    return _config


def do_final_eval(*,
                  policy_path,
                  n_rollouts,
                  out_dir,
                  seed,
                  run_id,
                  deterministic_policy,
                  device,
                  write_video=False,
                  eval_file_name='eval.json',
                  video_file_name=None):
    """Do final evaluation of a policy & write eval.json file.

    Args:
        policy_path (str): path to SB3 `BasePolicy` that will be evaluated.
        n_rollouts (int): number of rollouts to perform.
        out_dir (str): output directory to write files to.
        seed (int): random seed for environment.
        run_id (Optional[str]): optional extra string to be written to JSON
            file as run identifier.
        deterministic_policy (bool): should actions be chosen
            deterministically?
        device (Union[str, th.Device]): Torch device or device name to use for
            evaluation.
        write_video (bool): should trajectories be rendered as video?
        eval_file_name (Optional[str]): filename for writing evaluation
            results.
        video_file_name (Optional[str]): filename for when write_video=True
    """
    policy = th.load(policy_path)

    device = get_device(device)
    policy = policy.to(device).eval()
    policy.eval()
    env_cfg = _get_global_env_cfg()

    if write_video:
        video_writer = TensorFrameWriter(
            os.path.join(out_dir, video_file_name),
            color_space=auto.load_color_space())

    if env_cfg['benchmark_name'] == 'magical':
        from magical.benchmarks import update_magical_env_name

        from il_representations.envs import magical_envs  # noqa: I003
        task_name = env_cfg['task_name']
        env_preproc = env_cfg['magical_preproc']
        demo_env_name = update_magical_env_name(task_name,
                                                preproc=env_preproc,
                                                variant='Demo')
        eval_protocol = magical_envs.SB3EvaluationProtocol(
            demo_env_name=demo_env_name,
            policy=policy,
            n_rollouts=n_rollouts,
            seed=seed,
            run_id=run_id,
            video_writer=video_writer if write_video else None,
            deterministic_policy=deterministic_policy,
        )
        eval_data_frame = eval_protocol.do_eval(verbose=False)
        # display to stdout
        logging.info("Evaluation finished, results:\n" +
                     eval_data_frame.to_string())
        final_stats_dict = {
            'demo_env_name': demo_env_name,
            'policy_path': policy_path,
            'seed': seed,
            'ntraj': n_rollouts,
            'full_data': json.loads(eval_data_frame.to_json(orient='records')),
            # return_mean is included for hyperparameter tuning; we also get
            # the same value for other environments (dm_control, Atari). (in
            # MAGICAL, it averages across all test environments)
            'return_mean': eval_data_frame['mean_score'].mean(),
        }

    elif env_cfg['benchmark_name'] in ('dm_control', 'atari', 'minecraft'):
        # must import this to register envs
        from il_representations.envs import dm_control_envs  # noqa: F401

        full_env_name = auto.get_gym_env_name()
        vec_env = auto.load_vec_env()

        # sample some trajectories
        rng = np.random.RandomState(seed)
        trajectories = il_rollout.generate_trajectories(
            policy,
            vec_env,
            il_rollout.min_episodes(n_rollouts),
            rng=rng,
            deterministic_policy=deterministic_policy)
        # make sure all the actions are finite
        for traj in trajectories:
            assert np.all(np.isfinite(traj.acts)), traj.acts

        # the "stats" dict has keys {return,len}_{min,max,mean,std}
        stats = il_rollout.rollout_stats(trajectories)
        stats = collections.OrderedDict([(key, stats[key])
                                         for key in sorted(stats)])

        # print it out
        kv_message = '\n'.join(f"  {key}={value}"
                               for key, value in stats.items())
        logging.info(f"Evaluation stats on '{full_env_name}': {kv_message}")

        final_stats_dict = collections.OrderedDict([
            ('full_env_name', full_env_name),
            ('policy_path', policy_path),
            ('seed', seed),
            *stats.items(),
        ])
        vec_env.close()

        if write_video:
            assert len(trajectories) > 0
            # write the trajectories in sequence
            for traj in trajectories:
                for step_tensor in traj.obs:
                    video_writer.add_tensor(th.FloatTensor(step_tensor) / 255.)

    elif env_cfg['benchmark_name'] == ('procgen'):
        full_env_name = auto.get_gym_env_name()
        final_stats_dict = collections.OrderedDict([
            ('full_env_name', full_env_name),
            ('policy_path', policy_path),
            ('seed', seed),
        ])

        # In Procgen, we use start_level=0 to test on train level, and 1000 for
        # test level.
        for start_level in [0, 1000]:
            vec_env = auto.load_vec_env(procgen_start_level=start_level)

            # sample some trajectories
            rng = np.random.RandomState(seed)
            trajectories = il_rollout.generate_trajectories(
                policy, vec_env, il_rollout.min_episodes(n_rollouts), rng=rng)
            # make sure all the actions are finite
            for traj in trajectories:
                assert np.all(np.isfinite(traj.acts)), traj.acts

            # the "stats" dict has keys {return,len}_{min,max,mean,std}
            stats = il_rollout.rollout_stats(trajectories)
            stats = collections.OrderedDict([(key, stats[key])
                                             for key in sorted(stats)])

            game_level = 'train_level' if start_level == 0 else 'test_level'
            final_stats_dict.update({game_level: stats})

            # print it out
            kv_message = '\n'.join(f"  {key}={value}"
                                   for key, value in stats.items())
            logging.info(f"Evaluation stats on '{full_env_name}': {kv_message}")

            vec_env.close()

            if write_video:
                assert len(trajectories) > 0

<<<<<<< HEAD
                policy_filename = ntpath.basename(policy_path)
=======
                policy_filename = os.path.basename(policy_path)
                # Remove file extension
                policy_filename = os.path.splitext(policy_filename)[0]
>>>>>>> 0d6825c1
                video_file_name = f"rollout_{policy_filename}_{game_level}.mp4"
                video_writer = TensorFrameWriter(
                    os.path.join(out_dir, video_file_name),
                    color_space=auto.load_color_space())

                # write the trajectories in sequence
                for traj in trajectories:
                    for step_tensor in traj.obs:
                        video_writer.add_tensor(th.FloatTensor(step_tensor) / 255.)

                video_writer.close()

    else:
        raise NotImplementedError("policy evaluation on benchmark_name="
                                  f"{env_cfg['benchmark_name']!r} is not "
                                  "yet supported")

    # save to a .json file
    with open(os.path.join(out_dir, eval_file_name), 'w') as fp:
        json.dump(final_stats_dict, fp, indent=2, sort_keys=False)

    # also save video
    if write_video:
        video_writer.close()

    return final_stats_dict<|MERGE_RESOLUTION|>--- conflicted
+++ resolved
@@ -3,7 +3,6 @@
 import json
 import logging
 import os
-import ntpath
 
 import imitation.data.rollout as il_rollout
 import numpy as np
@@ -178,13 +177,9 @@
             if write_video:
                 assert len(trajectories) > 0
 
-<<<<<<< HEAD
-                policy_filename = ntpath.basename(policy_path)
-=======
                 policy_filename = os.path.basename(policy_path)
                 # Remove file extension
                 policy_filename = os.path.splitext(policy_filename)[0]
->>>>>>> 0d6825c1
                 video_file_name = f"rollout_{policy_filename}_{game_level}.mp4"
                 video_writer = TensorFrameWriter(
                     os.path.join(out_dir, video_file_name),
