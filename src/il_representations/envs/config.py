"""Common config utilities for all benchmarks, including configuration
variables for creating environments (`env_cfg_ingredient`), for creating
vecenvs (`venv_opts_ingredient`), and for loading data
(`env_data_ingredient`)."""
import os

from sacred import Ingredient

ALL_BENCHMARK_NAMES = {"atari", "magical", "dm_control", "minecraft",
                       "procgen"}

# see env_cfg_defaults docstring for description of this ingredient
env_cfg_ingredient = Ingredient('env_cfg')


@env_cfg_ingredient.config
def env_cfg_defaults():
    """The `env_cfg` ingredient contains all (and only) the config variables
    that would be necessary to construct a Gym environment (*not* a vec env,
    which would require the additional settings from the venv_opts
    ingredient). `env_cfg` is thus used by every script, including the repL
    script, the IL training script, and the IL testing script."""

    # set this to one of the options in ALL_BENCHMARK_NAMES
    benchmark_name = 'dm_control'
    # format for env_name depends in benchmark:
    # - MAGICAL: use env names without preprocessors, like
    #   MoveToRegion-Demo-v0, ClusterShape-TestAll-v0, etc.
    # - dm_control: in dm_control parlance, use [domain name]-[task name], like
    #  'finger-spin', 'cheetah-run', etc.
    # - Atari: use fully qualified Gym names (e.g. PongNoFrameskip-v4)
    task_name = 'finger-spin'

    # #################################
    # MAGICAL-specific config variables
    # #################################

    # Name of preprocessor to use with MAGICAL. See
    # https://github.com/qxcv/magical/blob/pyglet1.5/README.md#preprocessors
    # for list of preprocessors.
    magical_preproc = 'LoResCHW4E'
    # null actions should be ignored when computing losses
    # (this is useful for BC, to stop the agent from getting 'stuck' in some
    # position)
    magical_remove_null_actions = False

    # ####################################
    # dm_control-specific config variables
    # ####################################

    # number of successive frames to stack for dm_control
    dm_control_frame_stack = 3
    # mapping from short dm_control env names to complete Gym env names
    # registered by dm_control_envs.py
    # FIXME(sam): maybe get rid of this eventually, it doesn't save much time
    dm_control_full_env_names = {
        'finger-spin': 'DMC-Finger-Spin-v0',
        'cheetah-run': 'DMC-Cheetah-Run-v0',
        'walker-walk': 'DMC-Walker-Walk-v0',
        'cartpole-swingup': 'DMC-Cartpole-Swingup-v0',
        'reacher-easy': 'DMC-Reacher-Easy-v0',
        'ball-in-cup-catch': 'DMC-Ball-In-Cup-Catch-v0',
    }

    # ###############################
    # Atari-specific config variables
    # (none currently present)
    # ###############################

    # ###############################
    # Minecraft-specific config variables
    # ###############################
    minecraft_max_env_steps = None

    # ###############################
    # Procgen-specific config variables
    # ###############################
    procgen_frame_stack = 4

    _ = locals()
    del _


# see venv_opts_defaults docstring for description of this ingredient
venv_opts_ingredient = Ingredient('venv_opts')


@venv_opts_ingredient.config
def venv_opts_defaults():
    """Configuration ingredient for Sacred experiments that need to construct
    vectorised environments (aka vecenvs, or just venvs). Usually this
    ingredient will be used in conjunction with env_cfg_defaults, so the code
    knows the name of the environment that it needs to construct, etc. However,
    the config variables in this ingredient have been split out from
    env_cfg_defaults because there are some situations in which we only need
    metadata about the environment itself, and do not need to a vecenv or
    generate samples (e.g. the repL script is in this category)."""

    # should venvs be parallel?
    venv_parallel = True
    # how many envs constitute a batch step (regardless of parallelisation)
    n_envs = 2

    _ = locals()
    del _


# see env_data_ingredient docstring for description of this ingredient
env_data_ingredient = Ingredient('env_data')


@env_data_ingredient.config
def env_data_defaults():
    """Additional config variables for Sacred experiments that need to load
    saved data. That includes the repL script and IL training script, but not
    the IL testing script, for instance."""

    # Root directory for data; useful when script is being run under Ray Tune,
    # which changes the working directory. The default tries to point at the
    # root of the repo, which should contain a symlink to the data directory.
    _this_file_dir = os.path.dirname(os.path.abspath(__file__))
    data_root = os.path.abspath(os.path.join(_this_file_dir, '../../../'))
    del _this_file_dir

    # Maximum number of trajectories to load from webdatasets when using
    # `auto.load_wds_datasets`. Set to None to have no limit. Code will error
    # if a numerical limit is supplied but there are fewer trajectories in the
    # dataset.
    wds_n_trajs = None

    # ########################
    # MAGICAL config variables
    # ########################

    # demonstration directories for each MAGICAL task
    magical_demo_dirs = {
        # These defaults work well if you set up symlinks.
        # For example, on perceptron/svm, you can set up the appropriate
        # symlink structure with a script like this:
        #
        # mkdir -p data/magical;
        # for dname in move-to-corner match-regions make-line fix-colour \
        #     find-dupe cluster-colour cluster-shape move-to-region;
        # do
        #     ln -s /scratch/sam/il-demos/magical/${dname}-2020-*/ \
        #         ./data/magical/${dname};
        # done
        'MoveToCorner-Demo-v0': 'data/magical/move-to-corner/',
        'MoveToRegion-Demo-v0': 'data/magical/move-to-region/',
        'MatchRegions-Demo-v0': 'data/magical/match-regions/',
        'MakeLine-Demo-v0': 'data/magical/make-line/',
        'FixColour-Demo-v0': 'data/magical/fix-colour/',
        'FindDupe-Demo-v0': 'data/magical/find-dupe/',
        'ClusterColour-Demo-v0': 'data/magical/cluster-colour/',
        'ClusterShape-Demo-v0': 'data/magical/cluster-shape/',
    }

    # ###########################
    # dm_control config variables
    # ###########################

    # glob patterns used to locate demonstrations for each dm_control task
    dm_control_demo_patterns = {
        'finger-spin': 'data/dm_control/finger-spin-*.pkl.gz',
        'cheetah-run': 'data/dm_control/cheetah-run-*.pkl.gz',
        'walker-walk': 'data/dm_control/walker-walk-*.pkl.gz',
        'cartpole-swingup': 'data/dm_control/cartpole-swingup-*.pkl.gz',
        'reacher-easy': 'data/dm_control/reacher-easy-*.pkl.gz',
        'ball-in-cup-catch': 'data/dm_control/ball-in-cup-catch-*.pkl.gz',
    }

    # ###########################
    # Atari config variables
    # ###########################

    # paths to saved demonstrations for some Atari environments
    atari_demo_paths = {
        'BreakoutNoFrameskip-v4':
        'data/atari/BreakoutNoFrameskip-v4_rollouts_500_ts_100_traj.npz',
        'PongNoFrameskip-v4':
        'data/atari/PongNoFrameskip-v4_rollouts_500_ts_100_traj.npz',
    }

    # ###########################
    # ProcGen config variables
    # ###########################
    procgen_demo_paths = {
        'coinrun': 'procgen/demo_coinrun.pickle',
        'fruitbot': 'procgen/demo_fruitbot.pickle',
        'ninja': 'procgen/demo_ninja.pickle',
        'jumper': 'procgen/demo_jumper.pickle',
        'miner': 'procgen/demo_miner.pickle',
<<<<<<< HEAD
=======
        'fruitbot': 'procgen/demo_fruitbot.pickle',
>>>>>>> 4f749c40
    }

    _ = locals()
    del _<|MERGE_RESOLUTION|>--- conflicted
+++ resolved
@@ -190,10 +190,7 @@
         'ninja': 'procgen/demo_ninja.pickle',
         'jumper': 'procgen/demo_jumper.pickle',
         'miner': 'procgen/demo_miner.pickle',
-<<<<<<< HEAD
-=======
         'fruitbot': 'procgen/demo_fruitbot.pickle',
->>>>>>> 4f749c40
     }
 
     _ = locals()
