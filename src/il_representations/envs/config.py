--- conflicted
+++ resolved
@@ -81,8 +81,7 @@
         'BreakoutNoFrameskip-v4':
         "data/atari/BreakoutNoFrameskip-v4_rollouts_500_ts_100_traj.npz",
         'PongNoFrameskip-v4':
-<<<<<<< HEAD
-        "data/atari/PongNoFrameskip-v4_rollouts_500_ts_100_traj.npz",
+        "tests/data/atari/pong.npz",
     }
 
     # ###########################
@@ -91,7 +90,3 @@
 
     minecraft_env_id = 'MineRLTreechopVectorObf-v0'
     minecraft_data_root = '/Users/cody/Data/minerl_updated/download/v3/data_texture_0_low_res/' #TODO fix this
-=======
-        "tests/data/atari/pong.npz",
-    }
->>>>>>> db8293d3
