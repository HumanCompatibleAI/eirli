--- conflicted
+++ resolved
@@ -186,10 +186,7 @@
         'ninja': 'procgen/demo_ninja.pickle',
         'jumper': 'procgen/demo_jumper.pickle',
         'miner': 'procgen/demo_miner.pickle',
-<<<<<<< HEAD
         'fruitbot': 'procgen/demo_fruitbot.pickle',
-=======
->>>>>>> ebc179b9
     }
 
     _ = locals()
