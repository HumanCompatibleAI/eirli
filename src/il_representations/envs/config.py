"""Common config utilities for all benchmarks."""

from sacred import Ingredient

benchmark_ingredient = Ingredient('benchmark')


@benchmark_ingredient.config
def bench_defaults():
    # set this to "atari", "magical", "dm_control"
    benchmark_name = 'dm_control'
    # should venvs be parallel?
    venv_parallel = True
    # how many envs constitute a batch step (regardless of parallelisation)
    n_envs = 8

    # root directory for data; useful when script is being run under Ray Tune,
    # which changes the working directory
    data_root = '.'

    # ########################
    # MAGICAL config variables
    # ########################

    magical_demo_dirs = {
        # These defaults work well if you set up symlinks.
        # For example, on perceptron/svm, you can set up the appropriate
        # symlink structure with a script like this:
        #
        # mkdir -p data/magical;
        # for dname in move-to-corner match-regions make-line fix-colour \
        #     find-dupe cluster-colour cluster-shape move-to-region;
        # do
        #     ln -s /scratch/sam/il-demos/magical/${dname}-2020-*/ \
        #         ./data/magical/${dname};
        # done
        'MoveToCorner': 'data/magical/move-to-corner/',
        'MoveToRegion': 'data/magical/move-to-region/',
        'MatchRegions': 'data/magical/match-regions/',
        'MakeLine': 'data/magical/make-line/',
        'FixColour': 'data/magical/fix-colour/',
        'FindDupe': 'data/magical/find-dupe/',
        'ClusterColour': 'data/magical/cluster-colour/',
        'ClusterShape': 'data/magical/cluster-shape/',
    }
    magical_env_prefix = 'MoveToRegion'
    magical_preproc = 'LoResCHW4E'
    # this should probably be True for all BC runs, False for GAIL runs
    # (although TBH it doesn't really matter for GAIL)
    magical_remove_null_actions = False

    # ###########################
    # dm_control config variables
    # ###########################

    # mapping from short dm_control env names to complete Gym env names
    # registered by dm_control_envs.py
    dm_control_full_env_names = {
        'finger-spin': 'DMC-Finger-Spin-v0',
        'cheetah-run': 'DMC-Cheetah-Run-v0',
        'walker-walk': 'DMC-Walker-Walk-v0',
        'cartpole-swingup': 'DMC-Cartpole-Swingup-v0',
        'reacher-easy': 'DMC-Reacher-Easy-v0',
        'ball-in-cup-catch': 'DMC-Ball-In-Cup-Catch-v0',
    }
    dm_control_demo_patterns = {
        'finger-spin': 'data/dm_control/finger-spin-*.pkl.gz',
        'cheetah-run': 'data/dm_control/cheetah-run-*.pkl.gz',
        'walker-walk': 'data/dm_control/walker-walk-*.pkl.gz',
        'cartpole-swingup': 'data/dm_control/cartpole-swingup-*.pkl.gz',
        'reacher-easy': 'data/dm_control/reacher-easy-*.pkl.gz',
        'ball-in-cup-catch': 'data/dm_control/ball-in-cup-catch-*.pkl.gz',
    }
    dm_control_env = 'finger-spin'

    # ###########################
    # Atari config variables
    # ###########################

    atari_env_id = 'PongNoFrameskip-v4'
    atari_demo_paths = {
        'BreakoutNoFrameskip-v4':
        "data/atari/BreakoutNoFrameskip-v4_rollouts_500_ts_100_traj.npz",
        'PongNoFrameskip-v4':
<<<<<<< HEAD
        "tests/data/atari/pong.npz",
    }

    # ###########################
    # Minecraft config variables
    # ###########################

    minecraft_env_id = 'MineRLTreechopVectorObf-v0'
    minecraft_data_root = '/Users/cody/Data/minerl_updated/download/v3/data_texture_0_low_res/' #TODO fix this

@benchmark_ingredient.named_config
def minecraft_defaults():
    venv_parallel = False
    n_envs = 1
    _ = locals()
    del _
=======
        "data/atari/pong.npz",
    }
>>>>>>> 0c4bf152
<|MERGE_RESOLUTION|>--- conflicted
+++ resolved
@@ -82,8 +82,7 @@
         'BreakoutNoFrameskip-v4':
         "data/atari/BreakoutNoFrameskip-v4_rollouts_500_ts_100_traj.npz",
         'PongNoFrameskip-v4':
-<<<<<<< HEAD
-        "tests/data/atari/pong.npz",
+        "data/atari/pong.npz",
     }
 
     # ###########################
@@ -98,8 +97,4 @@
     venv_parallel = False
     n_envs = 1
     _ = locals()
-    del _
-=======
-        "data/atari/pong.npz",
-    }
->>>>>>> 0c4bf152
+    del _