--- conflicted
+++ resolved
@@ -40,13 +40,6 @@
 
 
 def stack_obs_oldest_first(obs_arr, frame_stack, use_zeroed_frames=True):
-<<<<<<< HEAD
-    """Takes an array of shape [T, C, H, W] and stacks the entries to produce a
-    new array of shape [T, C*frame_stack, H, W] with frames stacked along the
-    channels axis. Frames at stacked oldest-first, and the first frame_stack-1
-    frames have zeros instead of older frames (because older frames don't
-    exist). This is meant to be compatible with VecFrameStack in SB3."""
-=======
     """
     Takes an array of shape [T, C, H, W] and stacks the entries to produce a
     new array of shape [T, C*frame_stack, H, W] with frames stacked along the
@@ -56,7 +49,6 @@
     instead of older frames (because older frames don't exist). This is
     meant to be compatible with VecFrameStack in SB3.
     """
->>>>>>> 0d6825c1
 
     if use_zeroed_frames:  # Typically for dmc environments.
         frame_accumulator = np.repeat(np.zeros_like(obs_arr[0][None]),
