--- conflicted
+++ resolved
@@ -8,15 +8,9 @@
 from imitation.util.util import make_vec_env
 from procgen import ProcgenEnv
 from stable_baselines3.common.atari_wrappers import AtariWrapper
-<<<<<<< HEAD
-from stable_baselines3.common.vec_env import VecFrameStack, VecTransposeImage, \
-SubprocVecEnv
-
-=======
 from stable_baselines3.common.vec_env import (VecFrameStack,
                                               VecTransposeImage,
                                               SubprocVecEnv)
->>>>>>> 0d6825c1
 from il_representations.algos.augmenters import ColorSpace
 from il_representations.data.read_dataset import load_ilr_datasets
 from il_representations.envs.atari_envs import load_dataset_atari
@@ -29,16 +23,9 @@
 from il_representations.envs.minecraft_envs import (MinecraftVectorWrapper,
                                                     get_env_name_minecraft,
                                                     load_dataset_minecraft)
-<<<<<<< HEAD
-from il_representations.envs.procgen_envs import (load_dataset_procgen,
-                                                  get_procgen_env_name,
-                                                  VecExtractDictObs,
-                                                  VecMonitor)
-=======
 from il_representations.envs.procgen_envs import load_dataset_procgen
 from il_representations.envs.baselines_vendored import (VecExtractDictObs,
                                                         VecMonitor)
->>>>>>> 0d6825c1
 from il_representations.script_utils import update as dict_update
 
 ERROR_MESSAGE = "no support for benchmark_name={benchmark_name!r}"
@@ -82,26 +69,6 @@
 
 
 @env_cfg_ingredient.capture
-<<<<<<< HEAD
-def load_dict_dataset(benchmark_name, n_traj=None, task_name=None):
-    """Load a dict-type dataset. Also see load_wds_datasets, which instead
-    lods a set of datasets that have been stored in a webdataset-compatible
-    format."""
-    kwargs = {'n_traj': n_traj, 'task_name': task_name}
-    # Remove keys if None
-    kwargs = {k: v for k, v in kwargs.items() if v is not None}
-
-    if benchmark_name == 'magical':
-        dataset_dict = load_dataset_magical(**kwargs)
-    elif benchmark_name == 'dm_control':
-        dataset_dict = load_dataset_dm_control(**kwargs)
-    elif benchmark_name == 'atari':
-        dataset_dict = load_dataset_atari(**kwargs)
-    elif benchmark_name == 'minecraft':
-        dataset_dict = load_dataset_minecraft(**kwargs)
-    elif benchmark_name == 'procgen':
-        dataset_dict = load_dataset_procgen(**kwargs)
-=======
 def load_dict_dataset(benchmark_name, n_traj=None, **kwargs):
     """Load a dict-type dataset. Also see load_wds_datasets, which instead
     lods a set of datasets that have been stored in a webdataset-compatible
@@ -121,7 +88,6 @@
         dataset_dict = load_dataset_minecraft(n_traj=n_traj, **kwargs)
     elif benchmark_name == 'procgen':
         dataset_dict = load_dataset_procgen(n_traj=n_traj, **kwargs)
->>>>>>> 0d6825c1
     else:
         raise NotImplementedError(ERROR_MESSAGE.format(**locals()))
 
