--- conflicted
+++ resolved
@@ -54,17 +54,14 @@
     necessary wrappers."""
     gym_env_name = get_gym_env_name()
     if benchmark_name in ('magical', 'dm_control'):
-<<<<<<< HEAD
-        # FIXME(sam): I don't think that new versions of SB3 still use the
-        # 'parallel' kwarg.
-        return make_vec_env(gym_env_name, n_envs=n_envs, parallel=parallel)
-    elif benchmark_name == 'minecraft':
-        return make_vec_env(gym_env_name, n_envs=n_envs, parallel=parallel, wrapper_class=MinecraftVectorWrapper)
-=======
         return make_vec_env(gym_env_name,
                             n_envs=n_envs,
                             parallel=venv_parallel)
->>>>>>> db8293d3
+    elif benchmark_name == 'minecraft':
+        return make_vec_env(gym_env_name,
+                            n_envs=n_envs,
+                            parallel=venv_parallel,
+                            wrapper_class=MinecraftVectorWrapper)
     elif benchmark_name == 'atari':
         raw_atari_env = make_vec_env(gym_env_name,
                                      n_envs=n_envs,
