"""Code for automatically loading data, creating vecenvs, etc. based on
Sacred configuration."""

import glob
import logging
import os

from imitation.util.util import make_vec_env
from procgen import ProcgenEnv
from stable_baselines3.common.atari_wrappers import AtariWrapper
from stable_baselines3.common.vec_env import (VecFrameStack,
                                              VecTransposeImage)
from il_representations.algos.augmenters import ColorSpace
from il_representations.data.read_dataset import (load_ilr_datasets,
                                                  SubdatasetExtractor)
from il_representations.envs.atari_envs import load_dataset_atari
from il_representations.envs.config import (env_cfg_ingredient,
                                            env_data_ingredient,
                                            venv_opts_ingredient)
from il_representations.envs.dm_control_envs import load_dataset_dm_control
from il_representations.envs.magical_envs import (get_env_name_magical,
                                                  load_dataset_magical)
from il_representations.envs.minecraft_envs import (MinecraftVectorWrapper,
                                                    get_env_name_minecraft,
                                                    load_dataset_minecraft)
from il_representations.envs.procgen_envs import load_dataset_procgen
from il_representations.envs.baselines_vendored import (VecExtractDictObs,
                                                        VecMonitor)
from il_representations.utils import NUM_CHANS, update as dict_update

ERROR_MESSAGE = "no support for benchmark_name={benchmark_name!r}"


@env_cfg_ingredient.capture
def benchmark_is_available(benchmark_name):
    """Check whether the selected benchmark is actually available for use on
    this machine. Useful for skipping tests when deps are not installed.

    Returns a tuple of `(benchmark_available, message)`: if
    `benchmark_available` is `False`, then the `message` is a string explaining
    why the benchmark is not available; otherwise, `benchmark_available` is
    `True`, and `message` is `None`."""

    # 2020-01-04: for now this mostly a placeholder: we just assume
    # magical/dm_control/atari are installed by default, and only have logic
    # for skipping MineCraft (which is hard to install). In future, it would
    # make sense to extend this function so that magical and dm_control are
    # also optional (since those also have somewhat involved installation
    # steps).

    if benchmark_name == 'magical':
        return True, None
    elif benchmark_name == 'dm_control':
        return True, None
    elif benchmark_name == 'atari':
        return True, None
    elif benchmark_name == 'procgen':
        return True, None
    elif benchmark_name == 'minecraft':
        # we check whether minecraft is installed by importing minerl
        try:
            __import__('minerl')  # noqa: F401
            return True, None
        except ImportError as ex:
            return False, "MineRL not installed, cannot use Minecraft " \
                f"envs (error: {ex})"
    else:
        raise NotImplementedError(ERROR_MESSAGE.format(**locals()))


@env_cfg_ingredient.capture
def load_dict_dataset(benchmark_name, n_traj=None, **kwargs):
    """Load a dict-type dataset. Also see load_wds_datasets, which instead
    lods a set of datasets that have been stored in a webdataset-compatible
    format."""

    # Check if kwargs has unexpected keys
    if kwargs is not None:
        assert set(kwargs.keys()) <= set(['task_name',
                                          'frame_stack'])

    if benchmark_name == 'magical':
        dataset_dict = load_dataset_magical(n_traj=n_traj, **kwargs)
    elif benchmark_name == 'dm_control':
        if 'frame_stack' in kwargs.keys():
            kwargs['dm_control_frame_stack'] = kwargs['frame_stack']
            del kwargs['frame_stack']
        dataset_dict = load_dataset_dm_control(n_traj=n_traj, **kwargs)
    elif benchmark_name == 'atari':
        dataset_dict = load_dataset_atari(n_traj=n_traj, **kwargs)
    elif benchmark_name == 'minecraft':
        dataset_dict = load_dataset_minecraft(n_traj=n_traj, **kwargs)
    elif benchmark_name == 'procgen':
        if 'frame_stack' in kwargs.keys():
            kwargs['procgen_frame_stack'] = kwargs['frame_stack']
            del kwargs['frame_stack']
        dataset_dict = load_dataset_procgen(n_traj=n_traj, **kwargs)
    else:
        raise NotImplementedError(ERROR_MESSAGE.format(**locals()))

    num_transitions = len(dataset_dict['dones'].flatten())
    num_dones = dataset_dict['dones'].flatten().sum()
    logging.info(f'Loaded dataset with {num_transitions} transitions. '
                 f'{num_dones} of these transitions have done == True')
    if n_traj is not None and num_dones < n_traj:
        raise ValueError(
            f"Requested n_traj={n_traj}, but can only see {num_dones} dones")

    return dataset_dict


@env_cfg_ingredient.capture
def get_gym_env_name(benchmark_name, dm_control_full_env_names, task_name):
    """Get the name of the Gym environment corresponding to the current
    task."""
    if benchmark_name == 'magical':
        return get_env_name_magical()
    elif benchmark_name == 'dm_control':
        return dm_control_full_env_names[task_name]
    elif benchmark_name == 'minecraft':
        return get_env_name_minecraft()  # uses task_name implicitly through config param
    elif benchmark_name in ('atari', 'procgen'):
        return task_name
    raise NotImplementedError(ERROR_MESSAGE.format(**locals()))


@venv_opts_ingredient.capture
def _get_venv_opts(n_envs, venv_parallel):
    # helper to extract options from venv_opts, since we can't have two
    # captures on one function (see Sacred issue #206)
    return n_envs, venv_parallel


@env_cfg_ingredient.capture
def load_vec_env(benchmark_name, dm_control_full_env_names,
                 dm_control_frame_stack, minecraft_max_env_steps,
                 procgen_frame_stack, procgen_start_level=0):
    """Create a vec env for the selected benchmark task and wrap it with any
    necessary wrappers."""
    n_envs, venv_parallel = _get_venv_opts()
    gym_env_name = get_gym_env_name()
    if benchmark_name == 'magical':
        return make_vec_env(gym_env_name,
                            n_envs=n_envs,
                            parallel=venv_parallel)
    elif benchmark_name == 'dm_control':
        raw_dmc_env = make_vec_env(gym_env_name,
                                   n_envs=n_envs,
                                   parallel=venv_parallel)
        final_env = VecFrameStack(raw_dmc_env, n_stack=dm_control_frame_stack)
        dmc_chans = raw_dmc_env.observation_space.shape[0]

        # make sure raw env has 3 channels (should be RGB, IIRC)
        assert dmc_chans == 3

        # make sure stacked env has dmc_chans*frame_stack channels
        expected_shape = (dm_control_frame_stack * dmc_chans, ) \
            + raw_dmc_env.observation_space.shape[1:]
        assert final_env.observation_space.shape == expected_shape, \
            (final_env.observation_space.shape, expected_shape)

        # make sure images are square
        assert final_env.observation_space.shape[1:] \
            == final_env.observation_space.shape[1:][::-1]

        return final_env
    elif benchmark_name == 'atari':
        raw_atari_env = make_vec_env(gym_env_name,
                                     n_envs=n_envs,
                                     parallel=venv_parallel,
                                     wrapper_class=AtariWrapper)
        final_env = VecFrameStack(VecTransposeImage(raw_atari_env), 4)
        assert final_env.observation_space.shape == (4, 84, 84), \
            final_env.observation_space.shape
        return final_env
    elif benchmark_name == 'minecraft':
        if venv_parallel:
            raise ValueError("MineRL environments can only be run with `venv_parallel`=False as a result of "
                             "issues with starting daemonic processes from SubprocVecEnv")
        return make_vec_env(gym_env_name,
                            n_envs=1,  # TODO fix this eventually; currently hitting error
                                       # noted here: https://github.com/minerllabs/minerl/issues/177
                            parallel=venv_parallel,
                            wrapper_class=MinecraftVectorWrapper,
                            max_episode_steps=minecraft_max_env_steps)
    elif benchmark_name == 'procgen':
<<<<<<< HEAD
        raw_procgen_env = ProcgenEnv(num_envs=n_envs,
=======
        # mode = 'easy' if procgen_start_level == 0 else 'hard'
        mode = 'easy'
        raw_procgen_env = ProcgenEnv(num_envs=1,
>>>>>>> 4f749c40
                                     env_name=gym_env_name,
                                     num_levels=100,
                                     start_level=procgen_start_level,
                                     distribution_mode='easy')
        raw_procgen_env = VecExtractDictObs(raw_procgen_env, "rgb")
        raw_procgen_env = VecMonitor(venv=raw_procgen_env, filename=None,
                                     keep_buf=100)
        final_env = VecFrameStack(VecTransposeImage(raw_procgen_env),
                                  procgen_frame_stack)
        assert final_env.observation_space.shape == (12, 64, 64), \
            final_env.observation_space.shape
        return final_env
    raise NotImplementedError(ERROR_MESSAGE.format(**locals()))


@env_cfg_ingredient.capture
def _get_default_env_cfg(_config):
    return _config


@env_data_ingredient.capture
def _get_default_env_data(_config):
    return _config


@env_data_ingredient.capture
def get_data_dir(benchmark_name, task_key, data_type, data_root):
    """Get the data directory for a given benchmark ("magical", "dm_control",
    etc.), task (e.g. "MoveToCorner-Demo-v0", "finger-spin") and data type
    (e.g. "demos", "random")."""
    return os.path.join(data_root, 'data', 'processed',
                        data_type, benchmark_name, task_key)


def load_wds_datasets(configs):
    """Load datasets in webdataset (wds) format.

    Args:
        configs ([dict]): list of dicts with the following keys:
          - `type`: "random" or "demos", as appropriate.
          - `env_cfg`: subset of keys from `env_cfg_ingredient` specifying a
             particular environment name, etc.
          - `env_data`: subset of keys from `env_data_ingredient` specifying
            a set of

          If any of the above keys are missing, they will be filled in with
          defaults: `type` defaults to "demos", while `env_cfg` keys are taken
          from `env_cfg_ingredient` and `env_data` keys are taken from
          `env_data_ingredient` by default. Only keys that differ from those
          defaults need to be overridden. For instance, if `env_cfg_ingredient`
          was configured with `benchmark_name="dm_control"`, then you could set
          `configs = [{"type": "random", "env_cfg": {"task_name":
          "finger_spin"}}]` to use only rollouts from the `finger-spin`
          dm_control environment.

          (all other args are taken from env_data_ingredient)"""
    # by default we load demos for the configured base environment
    defaults = {
        'type': 'demos',
        'env_cfg': _get_default_env_cfg(),
        'env_data': _get_default_env_data(),
    }
    all_datasets = []

    if len(configs) == 0:
        raise ValueError("no dataset configurations supplied")

    for config in configs:
        # generate config dict, including defaults
        assert isinstance(config, dict) and config.keys() <= {
            'type', 'env_cfg', 'env_data',
        }, config
        orig_config = config
        config = dict_update(defaults, config)
        data_type = config['type']
        env_cfg = config['env_cfg']
        env_data = config['env_data']
        benchmark_name = env_cfg['benchmark_name']
        task_key = env_cfg['task_name']
        data_dir_for_config = get_data_dir(
            benchmark_name=benchmark_name, task_key=task_key,
            data_type=data_type, data_root=env_data['data_root'])

        tar_files = glob.glob(os.path.join(data_dir_for_config, "*.tgz"))
        if len(tar_files) == 0:
            raise IOError(
                f"did not find any files in '{data_dir_for_config}' (for "
                f"dataset config '{orig_config}')")
        loaded_ds = load_ilr_datasets(tar_files)
        n_trajs = env_data['wds_n_trajs']
        if n_trajs is not None:
            subds_extractor = SubdatasetExtractor(
                n_trajs=env_data['wds_n_trajs'])
            loaded_ds = loaded_ds.pipe(subds_extractor)
        all_datasets.append(loaded_ds)

    # get combined metadata for all datasets
    color_space = all_datasets[0].meta['color_space']
    observation_space = all_datasets[0].meta['observation_space']
    action_space = all_datasets[0].meta['action_space']
    for sub_dataset in all_datasets:
        if sub_dataset.meta['color_space'] != color_space:
            raise ValueError(
                "was given datasets with mismatched color spaces: "
                f"'{sub_dataset.meta['color_space']}' != '{color_space}'")
        if sub_dataset.meta['observation_space'] != observation_space:
            raise ValueError(
                "was given datasets with mismatched observation spaces: "
                f"'{sub_dataset.meta['observation_space']}' != "
                f"'{observation_space}'")
        if sub_dataset.meta['action_space'] != action_space:
            raise ValueError(
                "was given datasets with mismatched action spaces: "
                f"'{sub_dataset.meta['action_space']}' != '{action_space}'")
    combined_meta = {
        'color_space': color_space,
        'observation_space': observation_space,
        'action_space': action_space,
    }

    return all_datasets, combined_meta


@env_cfg_ingredient.capture
def load_color_space(benchmark_name):
    """Determine which colour space is used for this benchmark. This is RGB for
    every task except Atari. Knowing the colour space is useful for determining
    dimensions of the frame stacks that get passed to CNNs."""
    color_spaces = {
        'magical': ColorSpace.RGB,
        'dm_control': ColorSpace.RGB,
        'atari': ColorSpace.GRAY,
        'minecraft': ColorSpace.RGB,
        'procgen': ColorSpace.RGB,
    }
    try:
        return color_spaces[benchmark_name]
    except KeyError:
        raise NotImplementedError(ERROR_MESSAGE.format(**locals()))


def get_n_chans() -> int:
    return NUM_CHANS[load_color_space()]<|MERGE_RESOLUTION|>--- conflicted
+++ resolved
@@ -184,13 +184,7 @@
                             wrapper_class=MinecraftVectorWrapper,
                             max_episode_steps=minecraft_max_env_steps)
     elif benchmark_name == 'procgen':
-<<<<<<< HEAD
         raw_procgen_env = ProcgenEnv(num_envs=n_envs,
-=======
-        # mode = 'easy' if procgen_start_level == 0 else 'hard'
-        mode = 'easy'
-        raw_procgen_env = ProcgenEnv(num_envs=1,
->>>>>>> 4f749c40
                                      env_name=gym_env_name,
                                      num_levels=100,
                                      start_level=procgen_start_level,
