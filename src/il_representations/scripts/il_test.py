--- conflicted
+++ resolved
@@ -74,11 +74,8 @@
 
     policy_paths = [os.path.join(policy_dir, f) for f in os.listdir(policy_dir)
                     if os.path.isfile(os.path.join(policy_dir, f))]
-<<<<<<< HEAD
     policy_paths.sort()
     logging.info(f"Policies to test: {policy_paths}")
-=======
->>>>>>> 48127383
 
     # Get the indexes of ckpts to test.
     if len(policy_paths) < num_test_ckpts:
@@ -92,12 +89,8 @@
     for count, idx in enumerate(policy_idxes):
         policy_path = policy_paths[idx]
 
-<<<<<<< HEAD
         logging.info(f"Start testing policy [{count + 1}/{len(policy_idxes)}] {policy_path}")
-=======
-        logging.info(f"Start testing policy [{count+1}/{len(policy_idxes)}] {policy_path}")
 
->>>>>>> 48127383
         policy = th.load(policy_path)
 
         device = get_device(device_name)
