from il_representations.algos import augmenters, pair_constructors, encoders, losses, batch_extenders, decoders
from collections import OrderedDict
from copy import deepcopy
from il_representations.scripts.utils import StagesToRun


def make_icml_tuning_configs(experiment_obj):


    # Tuning Config #1: (Main Tuning)
    # Base: AC Temporal CPC
    # Axes to test: Batch size, learning rate, representation_dim,
    #               augmentation (Y/N), ActionConditioned (Y/N),
    #               projection head (None, Symmetric, Asymmetric),
    #               loss CEB/CPC

    # Note: This doesn't directly have momentum as an axis
    # because momentum requires that encoder, decoder, loss,
    # and batch_extender are all modified in unison, which
    # isn't ACAICT possible.

    # Similarly, this tests the presence or absence of a CEB loss
    # with default beta, but doesn't test over different betas,
    # since beta would be an invalid loss parameter for the normal
    # CPC loss
    @experiment_obj.named_config
    def icml_tuning():
        use_skopt = True
        skopt_search_mode = 'max'
        metric = 'return_mean'
        stages_to_run = StagesToRun.REPL_AND_IL
        repl = {
            'batches_per_epoch': 5000,
        }
        _ = locals()
        del _

    @experiment_obj.named_config
    def main_contrastive_tuning():
        tune_run_kwargs = dict(num_samples=50)
        skopt_space = OrderedDict([
                        ('repl:algo_params:batch_size', (256, 512)),
                        ('repl:algo_params:optimizer_kwargs:lr', (1e-6, 1e-2, 'log-uniform')),
                        ('repl:algo_params:representation_dim', (64, 256)),
                        ('repl:algo_params:augmenter', [augmenters.AugmentContextAndTarget,
                                                        augmenters.NoAugmentation]),
                        ('repl:algo', ['TemporalCPC', 'ActionConditionedTemporalCPC']),
                        ('repl:algo_params:decoder', [decoders.NoOp,
                                                      decoders.SymmetricProjectionHead,
                                                      decoders.AsymmetricProjectionHead]),
                        ('repl:algo_params:loss_calculator', [losses.CEBLoss,
                                                              losses.BatchAsymmetricContrastiveLoss]),
                        ('il_test:n_rollouts', [20])
                        ])
        skopt_ref_configs = [
                {'repl:algo_params:batch_size': 256,
                 'repl:algo_params:optimizer_kwargs:lr': 0.0003,
                 'repl:algo_params:representation_dim': 128,
                 'repl:algo_params:augmenter': augmenters.AugmentContextAndTarget,
                 'repl:algo': 'ActionConditionedTemporalCPC',
                 'repl:algo_params:decoder': decoders.NoOp,
                 'repl:algo_params:loss_calculator': losses.BatchAsymmetricContrastiveLoss,
                 'il_test:n_rollouts': 20
                    }]

        _ = locals()
        del _

    # Tuning Config #2
    # This config tests features of momentum: queue size, momentum weight, and batch size
    # (Testing batch size separately because it has a different impact in a momentum context)
    @experiment_obj.named_config
    def tune_momentum():
        repl = {'algo': 'MoCo'}
        tune_run_kwargs = dict(num_samples=25)
        skopt_space = OrderedDict([
            ('repl:algo_params:batch_size', (128, 512)),
            ('repl:algo_params:batch_extender_kwargs:queue_size', (1024, 8192)),
            ('repl:algo_params:encoder_kwargs:momentum_weight', (0.985, 0.999)),
            ('il_test:n_rollouts', [20])
        ])
        skopt_ref_configs = [
            {'repl:algo_params:batch_size': 256,
             'repl:algo_params:batch_extender_kwargs:queue_size': 8192,
             'repl:algo_params:encoder_kwargs:momentum_weight': 0.999,
             'il_test:n_rollouts': 20
             }]

        _ = locals()
        del _

    # Tuning Config #3
    # This config tests different beta parameters of Temporal CEB
    @experiment_obj.named_config
    def tune_ceb():
        repl = {'algo': 'TemporalCPC',
                'algo_params': {'loss_calculator': losses.CEBLoss}}
        tune_run_kwargs = dict(num_samples=15)
        skopt_space = OrderedDict([
<<<<<<< HEAD
            ('repl:algo_params:loss_calculator_kwargs:beta', (0.0, 0.25, 'log-uniform')),
            ('il_test:n_rollouts', [20])
=======
            ('repl:algo_params:loss_calculator_kwargs:beta', (1e-10, 0.25, 'log-uniform')),
>>>>>>> 95d8146f
        ])
        skopt_ref_configs = [
            {'repl:algo_params:loss_calculator_kwargs:': 0.1,
             'il_test:n_rollouts': 20
             }]

        _ = locals()
        del _

    # Tuning Config #4
    # This config tests different beta parameters of Temporal CEB
    @experiment_obj.named_config
    def tune_vae():
        repl = {'algo': 'VariationalAutoencoder'}
        tune_run_kwargs = dict(num_samples=15)
        skopt_space = OrderedDict([
<<<<<<< HEAD
            ('repl:algo_params:loss_calculator_kwargs:beta', (0.0, 0.2, 'log-uniform')),
            ('il_test:n_rollouts', [20])
=======
            ('repl:algo_params:loss_calculator_kwargs:beta', (1e-10, 0.2, 'log-uniform')),
>>>>>>> 95d8146f
        ])
        skopt_ref_configs = [
            {'repl:algo_params:loss_calculator_kwargs:': 0.01,
             'il_test:n_rollouts': 20
             }]

        _ = locals()
        del _<|MERGE_RESOLUTION|>--- conflicted
+++ resolved
@@ -97,12 +97,8 @@
                 'algo_params': {'loss_calculator': losses.CEBLoss}}
         tune_run_kwargs = dict(num_samples=15)
         skopt_space = OrderedDict([
-<<<<<<< HEAD
-            ('repl:algo_params:loss_calculator_kwargs:beta', (0.0, 0.25, 'log-uniform')),
+            ('repl:algo_params:loss_calculator_kwargs:beta', (1e-10, 0.25, 'log-uniform')),
             ('il_test:n_rollouts', [20])
-=======
-            ('repl:algo_params:loss_calculator_kwargs:beta', (1e-10, 0.25, 'log-uniform')),
->>>>>>> 95d8146f
         ])
         skopt_ref_configs = [
             {'repl:algo_params:loss_calculator_kwargs:': 0.1,
@@ -119,12 +115,8 @@
         repl = {'algo': 'VariationalAutoencoder'}
         tune_run_kwargs = dict(num_samples=15)
         skopt_space = OrderedDict([
-<<<<<<< HEAD
-            ('repl:algo_params:loss_calculator_kwargs:beta', (0.0, 0.2, 'log-uniform')),
+            ('repl:algo_params:loss_calculator_kwargs:beta', (1e-10, 0.2, 'log-uniform')),
             ('il_test:n_rollouts', [20])
-=======
-            ('repl:algo_params:loss_calculator_kwargs:beta', (1e-10, 0.2, 'log-uniform')),
->>>>>>> 95d8146f
         ])
         skopt_ref_configs = [
             {'repl:algo_params:loss_calculator_kwargs:': 0.01,
