import torch
import sacred
import math
import cv2
import numpy as np
import matplotlib.pyplot as plt
import torch.nn as nn

from sacred import Experiment
from sacred.observers import FileStorageObserver
from stable_baselines3.common.utils import get_device
from matplotlib.backends.backend_agg import FigureCanvasAgg as FigureCanvas

from captum.attr import IntegratedGradients, Saliency, DeepLift, LayerConductance, LayerGradCam, LayerActivation, \
    LayerAttribution, LayerIntegratedGradients, LayerGradientXActivation
from captum.attr import visualization as viz
from stable_baselines3.common.policies import ActorCriticCnnPolicy

from il_representations.scripts.il_train import make_policy
from il_representations.algos.encoders import MomentumEncoder, InverseDynamicsEncoder, DynamicsEncoder, \
    RecurrentEncoder, StochasticEncoder, DeterministicEncoder
import il_representations.envs.auto as auto_env
from il_representations.envs.config import benchmark_ingredient

interp_ex = Experiment('interp', ingredients=[benchmark_ingredient])

@interp_ex.config
def base_config():
    # Network setting
<<<<<<< HEAD
    encoder_paths = ['./runs/chain_runs/magical/repl/1/checkpoints/representation_encoder/0_epochs.ckpt']
=======
    encoder_path = ''
>>>>>>> a44178f5

    # Data settings
    device = get_device("auto")
    imgs = [8]  # index of each image in the dataset (int)
    assert all(isinstance(im, int) for im in imgs), 'imgs list should contain integers only'

    # If log_dir is set to None, then the images will not be saved. If it's "default", the images will be saved
    # in Sacred's default observer folder. Otherwise they will be saved in the path specified by log_dir
    log_dir = "default"
    show_imgs = False
    verbose = False

    # Interpret settings: Choose a method by setting it as "1 / True".
    # Primary Attribution: Evaluates contribution of each input feature to the output of a model.
    saliency = 0
    integrated_gradient = 0
    deep_lift = 0

    # Layer Attribution: Evaluates contribution of each neuron in a given layer to the output of the model.
    layer_conductance = 0
    layer_gradcam = 0
    layer_activation = 0
    layer_gradxact = 0
    layer_gradxact = 1
    layer_kwargs = {
        'layer_conductance': {'module': 'encoder', 'layer_idx': 2},
        'layer_conductance': {'module': 'encoder', 'layer_idx': 4},
        'layer_gradcam': {'module': 'encoder', 'layer_idx': 4},
        'layer_activation': {'module': 'encoder', 'layer_idx': 4},
        'layer_gradxact': {'module': 'encoder', 'layer_idx': 4},
    }


class Network(nn.Module):
    def __init__(self, policy):
        super(Network, self).__init__()
        self.policy = policy

    def forward(self, obs):
        latent_pi, latent_vf, latent_sde = self.policy._get_latent(obs)
        mean_actions = self.policy.action_net(latent_pi)
        return mean_actions


@interp_ex.capture
def prepare_network(venv, encoder_paths, verbose, device=None):
    network_list = []
    for encoder_path in encoder_paths:
        encoder = torch.load(encoder_path, map_location=device)
        if isinstance(encoder, ActorCriticCnnPolicy):
            policy = encoder
        else:
            policy = make_policy(venv.observation_space, venv.action_space, encoder, None, lr_schedule=None)
        network = Network(policy)
        network.eval()
        if verbose:
            print('Network structure:')
            print(network)
        network_list.append(network)
    return network_list


@interp_ex.capture
def process_data(imgs, device, benchmark):
    img_list = []
    label_list = []
    benchmark_name = benchmark['benchmark_name']
    print(f'Loading benchmark {benchmark_name}...')
    data_dict = auto_env.load_dataset(benchmark_name)
    for img_idx in imgs:
        img = data_dict['obs'][img_idx]
        label = data_dict['acts'][img_idx]
        if isinstance(label, np.ndarray):
            label = np.argmax(label)
        img = torch.FloatTensor(img).to(device).unsqueeze(dim=0)
        img = torch.Tensor(img).to(device).unsqueeze(dim=0)
        img.requires_grad = True
        label = int(label)
        img_list.append(img)
        label_list.append(label)

    return img_list, label_list


@interp_ex.capture
def save_img(img, save_name, save_dir, benchmark, show=True):
    savefig_kwargs = {}
    if isinstance(img, torch.Tensor):
        if img.shape[0] == 3 or img.shape[0] == 4:
            img = img.permute(1, 2, 0)
        img = img.detach().numpy()
    else:
        if img[0][0][0] > 1:
            img = img.astype(int)  # matplotlib requires the image data in range [0, 255] to be integers.
        if benchmark['benchmark_name'] == 'magical' and img.shape[2] == 12:  # For MAGICAL, original img shape is
                                                                             # [96, 96, 12]
            img = np.dsplit(img, 4)
            img = np.concatenate(img, axis=1)  # frames tiled horizontally
        else:
            # The images generated by Captum has a wide margin around the graph. If you wish to crop it you can
            # uncomment the following line and adjust the number to your preference.
            # img = img[50:1150, 100:1100, :]
            plt.axis('off')
            savefig_kwargs = {'bbox_inches': 'tight', 'dpi': 150, 'pad_inches': 0}
    plt.imshow(img)
    if show:
        plt.show()
    if save_dir:
        plt.savefig(f'{save_dir}/{save_name}.png', **savefig_kwargs)
        print(f'Saved image at {save_dir}/{save_name}.png')
    plt.close()


def figure_2_numpy(fig):
    """
    Captum's visualize_image_attr method returns matplotlib.pyplot.figure object. To plot the figures, we need to
    convert them to numpy arrays first.
    """
    canvas = FigureCanvas(fig)
    canvas.draw()
    image_shape = fig.get_size_inches() * fig.dpi
    channel = np.array([3])
    image_shape = np.concatenate((image_shape, channel)).astype(int)
    image = np.frombuffer(canvas.tostring_rgb(), dtype='uint8')
    image = image.reshape(image_shape)
    return image


def attribute_image_features(network, algorithm, image, label, **kwargs):
    network.zero_grad()
    tensor_attributions = algorithm.attribute(image,
                                              target=label,
                                              **kwargs)
    return tensor_attributions


def saliency_(net, image, label, original_img, log_dir, show_imgs):
    saliency = Saliency(net)
    grads = saliency.attribute(image, target=label)
    grads = np.transpose(grads.squeeze().cpu().detach().numpy(), (1, 2, 0))
    saliency_viz = viz.visualize_image_attr(grads, original_img, method="blended_heat_map",
                                            sign="absolute_value",
                                            show_colorbar=True,
                                            title="Overlayed Gradient Magnitudes")
    save_img(figure_2_numpy(saliency_viz[0]), 'saliency', log_dir, show=show_imgs)
    return grads


def integrated_gradient_(net, image, label, original_img, log_dir, show_imgs):
    ig = IntegratedGradients(net)
    attr_ig, delta = attribute_image_features(net, ig, image, label,
                                              baselines=image * 0,
                                              return_convergence_delta=True,)
    attr_ig = np.transpose(attr_ig.squeeze().cpu().detach().numpy(), (1, 2, 0))
    ig_viz = viz.visualize_image_attr(attr_ig, original_img,
                                      method="blended_heat_map",
                                      sign="all",
                                      show_colorbar=True,
                                      title="Overlayed Integrated Gradients")
    save_img(figure_2_numpy(ig_viz[0]), 'integrated_gradients', log_dir, show=show_imgs)
    return attr_ig


def deep_lift_(net, image, label, original_img, log_dir, show_imgs):
    dl = DeepLift(net)
    attr_dl = attribute_image_features(net, dl, image, label,
                                       baselines=image * 0,)
    attr_dl = np.transpose(attr_dl.squeeze(0).cpu().detach().numpy(), (1, 2, 0))
    dl_viz = viz.visualize_image_attr(attr_dl, original_img,
                                      method="blended_heat_map",
                                      sign="all",
                                      show_colorbar=True,
                                      title="Overlayed DeepLift")
    save_img(figure_2_numpy(dl_viz[0]), 'deep_lift', log_dir, show=show_imgs)
    return attr_dl


def layer_conductance_(net, layer, image, label, log_dir, show_imgs=True, columns=10):
    layer_cond = LayerConductance(net, layer)
    attribution = layer_cond.attribute(image,
                                       n_steps=100,
                                       attribute_to_layer_input=True,
                                       target=label,)
    attribution = attribution[0]
    if len(attribution.shape) == 2:  # Attribution has 2 axes - usually seen in linear layers.
        l_weight = layer.weight
        plot_linear_layer_attributions(attribution, l_weight, 'layer_conductance', log_dir, show_imgs)
    elif len(attribution.shape) == 4:  # Attribution has 4 axes - usually seen in convolution layers.
        attribution = attribution[0]
        num_channels = attribution.shape[0]
        show_img_grid(attribution, math.ceil(num_channels/columns), columns, log_dir, 'layer_conductance',
                      'layer_conductance', show_imgs)
    else:
        raise NotImplementedError('Incompatible attribute shape.')

    return attribution


def layer_gradcam_(net, layer, image, label, original_img, log_dir, show_imgs):
    lgc = LayerGradCam(net, layer)
    gc_attr = lgc.attribute(image, target=label)
    upsampled_gc_attr = LayerAttribution.interpolate(gc_attr, image.shape[2:])  # Shape [1, 1, 84, 84]
    lg_viz_pos = viz.visualize_image_attr(upsampled_gc_attr[0].cpu().permute(1, 2, 0).detach().numpy(),
                                      original_img, method="blended_heat_map", sign="positive",
                                      show_colorbar=True,
                                      title="Layer GradCAM (Positive)")
    lg_viz_neg = viz.visualize_image_attr(upsampled_gc_attr[0].cpu().permute(1, 2, 0).detach().numpy(),
                                      original_img, method="blended_heat_map", sign="negative",
                                      show_colorbar=True,
                                      title="Layer GradCAM (Negative)")
    save_img(figure_2_numpy(lg_viz_pos[0]), 'layer_gradcam_pos', log_dir, show=show_imgs)
    save_img(figure_2_numpy(lg_viz_neg[0]), 'layer_gradcam_neg', log_dir, show=show_imgs)


def layer_act_(net, layer, algo, algo_name, image, log_dir, attr_kwargs=None, show_imgs=True, columns=10):
    layer_a = algo(net, layer)
    a_attr = layer_a.attribute(image, **attr_kwargs)
    if len(a_attr.shape) == 2:  # Attribution has 2 axes - usually seen in linear layers.
        l_weight = layer.weight
        plot_linear_layer_attributions(a_attr, l_weight.T, algo_name, log_dir, show_imgs)
    elif len(a_attr.shape) == 4:  # Attribution has 4 axes - usually seen in convolution layers.
        a_attr = a_attr[0]
        num_channels = a_attr.shape[0]
        layer_info = str(layer)
        img_title = f'{algo_name} of {layer_info}'
        show_img_grid(a_attr, math.ceil(num_channels/columns), columns, log_dir, algo_name,
                      img_title, show_imgs)
    else:
        raise NotImplementedError(f'Incompatible attribute shape {a_attr.shape}')


def show_img_grid(imgs, rows, columns, save_dir, save_name, img_title, show):
    fig = plt.figure()
    plt.title(img_title, verticalalignment='baseline')
    plt.axis('off')
    for i in range(len(imgs)):
        img = imgs[i]
        if isinstance(img, torch.Tensor):
            img = img.detach().numpy()
        img = cv2.resize(img, dsize=(40, 40), interpolation=cv2.INTER_CUBIC)
        fig.add_subplot(rows, columns, i+1)
        plt.axis('off')
        plt.imshow(img)
    if save_dir:
        plt.savefig(f'{save_dir}/{save_name}.png', dpi=400)
        print(f'Saved image at {save_dir}/{save_name}.png')
    if show:
        plt.show()
    plt.close(fig)


def plot_linear_layer_attributions(lc_attr_test, layer_weight, save_name, save_dir, show_imgs=True):
    plt.figure(figsize=(15, 8))

    x_axis_data = np.arange(lc_attr_test.shape[1])

    y_axis_lc_attr_test = lc_attr_test.mean(0).detach().numpy()
    y_axis_lc_attr_test = y_axis_lc_attr_test / np.linalg.norm(y_axis_lc_attr_test, ord=1)

    y_axis_lin_weight = layer_weight[0].detach().numpy()
    y_axis_lin_weight = y_axis_lin_weight / np.linalg.norm(y_axis_lin_weight, ord=1)

    width = 0.25
    legends = ['Attributions', 'Weights']
    x_axis_labels = ['Neuron {}'.format(i) for i in range(len(y_axis_lin_weight))]

    ax = plt.subplot()
    ax.set_title('Aggregated neuron importances and learned weights in the indicated linear layer of the model')

    ax.bar(x_axis_data + width, y_axis_lc_attr_test, width, align='center', alpha=0.5, color='red')
    ax.bar(x_axis_data + 2 * width, y_axis_lin_weight, width, align='center', alpha=0.5, color='green')
    plt.legend(legends, loc=2, prop={'size': 20})
    ax.autoscale_view()
    plt.tight_layout()

    ax.set_xticks(x_axis_data + 0.5)
    ax.set_xticklabels(x_axis_labels)

    if save_dir:
        plt.savefig(f'{save_dir}/{save_name}.png')
        print(f'Saved image at {save_dir}/{save_name}.png')
    if show_imgs:
        plt.show()


def choose_layer(network, module_name, layer_idx):
    """
    network - The network to be interpreted.
    module_name - The network module being interpreted. It should be either "encoder" or "decoder".
    layer_idx - The index of the layer to be studied. It belongs to the module specified by module_name.
    """

    if module_name == 'encoder':
        rep_encoder = network.policy.features_extractor.representation_encoder

        if isinstance(rep_encoder, MomentumEncoder):
            module = rep_encoder.query_encoder.network.shared_network
        elif isinstance(rep_encoder, (DeterministicEncoder, StochasticEncoder)):
            module = rep_encoder.network.shared_network
        elif isinstance(rep_encoder, RecurrentEncoder):
            module = rep_encoder.single_frame_encoder.network.shared_network
        else:
            raise NotImplementedError(f'The script does not support interpreting the current type of '
                                      f'encoder {type(rep_encoder)}.')
        return module[layer_idx]
    elif module_name == 'decoder':
        return network.policy.action_net


@interp_ex.main
def run(show_imgs, log_dir, saliency, integrated_gradient, deep_lift, layer_conductance, layer_gradcam, layer_gradxact,
        layer_activation, layer_kwargs):
    # Load the network and images
    venv = auto_env.load_vec_env()
<<<<<<< HEAD
    networks = prepare_network(venv)
    images, labels = process_data()
=======
    network = prepare_network(venv)
    images, labels = process_data()

    log_dir = interp_ex.observers[0].dir if log_dir == 'default' else log_dir
>>>>>>> a44178f5

    for img, label in zip(images, labels):
        # Get policy prediction
        original_img = img[0].permute(1, 2, 0).detach().numpy()

        save_img(original_img, 'original_image', log_dir, show=show_imgs)

        if saliency:
            for network in networks:
                saliency_(network, img, label, original_img, log_dir, show_imgs)

        if integrated_gradient:
            for network in networks:
                integrated_gradient_(network, img.contiguous(), label, original_img, log_dir, show_imgs)

        if deep_lift:
            for network in networks:
                deep_lift_(network, img, label, original_img, log_dir, show_imgs)

        if layer_conductance:
            for network in networks:
                module, idx = layer_kwargs['layer_conductance']['module'], \
                              layer_kwargs['layer_conductance']['layer_idx']
                chosen_layer = choose_layer(network, module, idx)
                layer_conductance_(network, chosen_layer, img, label, log_dir)

        if layer_gradcam:
            for network in networks:
                module, idx = layer_kwargs['layer_gradcam']['module'], \
                              layer_kwargs['layer_gradcam']['layer_idx']
                chosen_layer = choose_layer(network, module, idx)
                assert isinstance(chosen_layer, torch.nn.Conv2d), 'GradCAM is usually applied to the last ' \
                                                                  'convolutional layer in the network.'
                layer_gradcam_(network, chosen_layer, img, label, original_img, log_dir, show_imgs)

        if layer_gradxact:
            for network in networks:
                module, idx = layer_kwargs['layer_gradxact']['module'], \
                              layer_kwargs['layer_gradxact']['layer_idx']
                chosen_layer = choose_layer(network, module, idx)
                layer_act_(network, chosen_layer, LayerGradientXActivation, 'layer_GradXActivation',
                           img, log_dir, show_imgs=show_imgs, attr_kwargs={'target': label})

        if layer_activation:
            for network in networks:
                module, idx = layer_kwargs['layer_activation']['module'], \
                              layer_kwargs['layer_activation']['layer_idx']
                chosen_layer = choose_layer(network, module, idx)
                layer_act_(network, chosen_layer, LayerActivation, 'layer_Activation',
                           img, log_dir, show_imgs=show_imgs, attr_kwargs={})


if __name__ == '__main__':
    sacred.SETTINGS['CAPTURE_MODE'] = 'sys'
    interp_ex.observers.append(FileStorageObserver('runs/interpret_runs'))
    interp_ex.run_commandline()<|MERGE_RESOLUTION|>--- conflicted
+++ resolved
@@ -27,11 +27,7 @@
 @interp_ex.config
 def base_config():
     # Network setting
-<<<<<<< HEAD
-    encoder_paths = ['./runs/chain_runs/magical/repl/1/checkpoints/representation_encoder/0_epochs.ckpt']
-=======
     encoder_path = ''
->>>>>>> a44178f5
 
     # Data settings
     device = get_device("auto")
@@ -346,15 +342,10 @@
         layer_activation, layer_kwargs):
     # Load the network and images
     venv = auto_env.load_vec_env()
-<<<<<<< HEAD
-    networks = prepare_network(venv)
-    images, labels = process_data()
-=======
     network = prepare_network(venv)
     images, labels = process_data()
 
     log_dir = interp_ex.observers[0].dir if log_dir == 'default' else log_dir
->>>>>>> a44178f5
 
     for img, label in zip(images, labels):
         # Get policy prediction
