#!/usr/bin/env python3
"""Run an IL algorithm in some selected domain."""
import faulthandler
import logging
import os
# readline import is black magic to stop PDB from segfaulting; do not remove it
import readline  # noqa: F401
import signal

from imitation.algorithms.adversarial import GAIL
from imitation.algorithms.bc import BC
import imitation.data.types as il_types
import imitation.util.logger as imitation_logger
import numpy as np
import sacred
from sacred import Experiment, Ingredient
from sacred.observers import FileStorageObserver
import stable_baselines3.common.policies as sb3_pols
from stable_baselines3.common.utils import get_device
from stable_baselines3.ppo import PPO
import torch as th
from torch import nn

from il_representations.algos.encoders import BaseEncoder
from il_representations.algos.utils import set_global_seeds
from il_representations.data.read_dataset import datasets_to_loader
import il_representations.envs.auto as auto_env
from il_representations.envs.config import (env_cfg_ingredient,
                                            env_data_ingredient,
                                            venv_opts_ingredient)
from il_representations.il.bc_support import BCModelSaver
from il_representations.il.disc_rew_nets import ImageDiscrimNet
from il_representations.il.gail_pol_save import GAILSavePolicyCallback
from il_representations.il.score_logging import SB3ScoreLoggingCallback
from il_representations.policy_interfacing import EncoderFeatureExtractor
<<<<<<< HEAD
from il_representations.utils import (augmenter_from_spec, freeze_params,
                                      print_policy_info)
=======
from il_representations.utils import freeze_params
>>>>>>> 29ccb039

bc_ingredient = Ingredient('bc')


@bc_ingredient.config
def bc_defaults():
    # number of passes to make through dataset
    n_batches = 5000
    augs = 'translate,rotate,gaussian_blur,color_jitter_ex'
    log_interval = 500
    batch_size = 32
    save_every_n_batches = None
    optimizer_cls = th.optim.Adam
    optimizer_kwargs = dict(lr=1e-4)
    lr_scheduler_cls = None
    lr_scheduler_kwargs = None
    # the number of 'epochs' is used by the LR scheduler
    # (we still do `n_batches` total training, the scheduler just gets a chance
    # to update after every `n_batches / nominal_num_epochs` batches)
    nominal_num_epochs = 10
    # regularisation
    ent_weight = 1e-3
    l2_weight = 1e-5

    _ = locals()
    del _


gail_ingredient = Ingredient('gail')


@gail_ingredient.config
def gail_defaults():
    # These default settings are copied from
    # https://arxiv.org/pdf/2011.00401.pdf (page 19). They should work for
    # MAGICAL, but not sure about the other tasks.
    # WARNING: the number of parallel vec envs is actually an important
    # hyperparameter. I set this to 32 in the MAGICAL paper, but 24 should work
    # too.

    ppo_n_steps = 8
    ppo_n_epochs = 12
    # "batch size" is actually the size of a _minibatch_. The amount of data
    # used for each training update is ppo_n_steps*n_envs.
    ppo_batch_size = 64
    ppo_init_learning_rate = 6e-5
    ppo_final_learning_rate = 0.0
    ppo_gamma = 0.8
    ppo_gae_lambda = 0.8
    ppo_ent = 1e-5
    ppo_adv_clip = 0.01
    ppo_max_grad_norm = 1.0
    # normalisation + clipping is experimental; previously I just did
    # normalisation (to stddev of 0.1) with no clipping
    ppo_norm_reward = True
    ppo_clip_reward = float('inf')
    # target standard deviation for rewards
    ppo_reward_std = 0.01

    disc_n_updates_per_round = 12
    disc_batch_size = 48
    disc_lr = 2.5e-5
    disc_augs = "rotate,translate,noise"

    # number of env time steps to perform during reinforcement learning
    total_timesteps = int(1e6)
    # save intermediate snapshot after this many environment time steps
    save_every_n_steps = 5e4
    # dump logs every <this many> steps (at most)
    # (5000 is about right for MAGICAL; something like 25000 is probably better
    # for DMC)
    log_interval_steps = 5e3

    _ = locals()
    del _


@bc_ingredient.capture
def _bc_dummy(augs, optimizer_kwargs, lr_scheduler_kwargs):
    """Dummy function to indicate to sacred that the given arguments are
    actually used somewhere.

    (Sacred has a bug in ingredient parsing where it fails to correctly detect
    that config options for sub-ingredients of a command are actually used.
    This only happens when you try to set an attribute of such an option that
    was not initially declared in the config, like when you set
    `bc.optimizer_kwargs.some_thing=42` for instance.)

    PLEASE DO NOT REMOVE THIS, IT WILL BREAK SACRED."""
    raise NotImplementedError("this function is not meant to be called")


@gail_ingredient.capture
def _gail_dummy(disc_augs):
    """Similar to _bc_dummy above, but for GAIL augmentations.

    PLEASE DO NOT REMOVE THIS, IT WILL BREAK SACRED."""
    raise NotImplementedError("this function is not meant to be called")


sacred.SETTINGS['CAPTURE_MODE'] = 'no'  # workaround for sacred issue#740
il_train_ex = Experiment(
    'il_train',
    ingredients=[
        # We need env_cfg_ingredient to determine which environment to train
        # on, venv_opts_ingredient to construct a vecenv for the environment,
        # and env_data_ingredient to load training data. bc_ingredient and
        # gail_ingredient are used for BC and GAIL, respectively (otherwise
        # ignored).
        env_cfg_ingredient,
        venv_opts_ingredient,
        env_data_ingredient,
        bc_ingredient,
        gail_ingredient,
    ])


@il_train_ex.config
def default_config():
    # exp_ident is an arbitrary string. Set it to a meaningful value to help
    # you identify runs in viskit.
    exp_ident = None
    # manually set number of Torch threads
    torch_num_threads = 1
    # device to place all computations on
    device_name = 'auto'
    # choose between 'bc'/'gail'
    algo = 'bc'
    # place to load pretrained encoder from (if not given, it will be
    # re-intialised from scratch)
    encoder_path = None
    # file name for final policy
    final_pol_name = 'policy_final.pt'
<<<<<<< HEAD
    # Should we print a summary of the policy on init? This will show the
    # architecture of the policy.
    print_policy_summary = True
=======
>>>>>>> 29ccb039
    # dataset configurations for webdataset code
    # (you probably don't want to change this)
    dataset_configs = [{'type': 'demos'}]
    # size of the buffer used for intermediate shuffling
    # (smaller = lower memory usage, but less effective shuffling)
    shuffle_buffer_size = 1024
    # should we freeze weights of the encoder?
    freeze_encoder = False
    # these defaults are mostly optimised for GAIL, but should be fine for BC
    # too (it only uses the venv for evaluation)
    venv_opts = dict(
        venv_parallel=True,
        n_envs=16,
    )
    encoder_kwargs = dict(
        obs_encoder_cls='MAGICALCNN',
        representation_dim=128,
        obs_encoder_cls_kwargs={}
    )
    ortho_init = False
    log_std_init = 0.0
    # This is the mlp architecture applied _after_ the encoder; after this MLP,
    # Stable Baselines will apply a linear layer to ensure outputs (policy,
    # value function) are of the right shape. By default this is empty, so the
    # encoder output is just piped straight into the final linear layers for
    # the policy and value function, respectively.
    postproc_arch = ()

    _ = locals()
    del _


@il_train_ex.capture
def load_encoder(*,
                 encoder_path,
                 freeze_encoder,
                 encoder_kwargs,
                 observation_space):
    if encoder_path is not None:
        encoder = th.load(encoder_path)
        assert isinstance(encoder, nn.Module)
    else:
        encoder = BaseEncoder(observation_space, **encoder_kwargs)
    if freeze_encoder:
        freeze_params(encoder)
        assert len(list(encoder.parameters())) == 0
    return encoder


@il_train_ex.capture
def make_policy(*,
                observation_space,
                action_space,
                ortho_init,
                log_std_init,
                postproc_arch,
                freeze_encoder,
                lr_schedule=None,
                print_policy_summary=True):
    # TODO(sam): this should be unified with the representation learning code
    # so that it can be configured in the same way, with the same default
    # encoder architecture & kwargs.
    encoder = load_encoder(observation_space=observation_space)
    policy_kwargs = {
        'features_extractor_class': EncoderFeatureExtractor,
        'features_extractor_kwargs': {
            "encoder": encoder,
        },
        'net_arch': postproc_arch,
        'observation_space': observation_space,
        'action_space': action_space,
        # SB3 policies require a learning rate for the embedded optimiser. BC
        # should not use that optimiser, though, so we set the LR to some
        # insane value that is guaranteed to cause problems if the optimiser
        # accidentally is used for something (using infinite or non-numeric
        # values fails initial validation, so we need an insane-but-finite
        # number).
        'lr_schedule':
        (lambda _: 1e100) if lr_schedule is None else lr_schedule,
        'ortho_init': ortho_init,
        'log_std_init': log_std_init
    }
    policy = sb3_pols.ActorCriticCnnPolicy(**policy_kwargs)

    if print_policy_summary:
        # print policy info in case it is useful for the caller
        print("Policy info:")
        print_policy_info(policy, observation_space)

    return policy


def streaming_extract_keys(*keys_to_keep):
    """Filter a generator of dicts to keep only the specified keys."""
    def gen(data_iter):
        for data_dict in data_iter:
            yield {k: data_dict[k] for k in keys_to_keep}
    return gen


def add_infos(data_iter):
    """Add a dummy 'infos' value to each dict in a data stream."""
    for data_dict in data_iter:
        yield {'infos': {}, **data_dict}


@il_train_ex.capture
<<<<<<< HEAD
def do_training_bc(venv_chans_first, demo_webdatasets, out_dir, bc,
=======
def do_training_bc(venv_chans_first, demo_webdatasets, out_dir, bc, encoder,
>>>>>>> 29ccb039
                   device_name, final_pol_name, shuffle_buffer_size):
    policy = make_policy(observation_space=venv_chans_first.observation_space,
                         action_space=venv_chans_first.action_space)
    color_space = auto_env.load_color_space()
    augmenter = augmenter_from_spec(bc['augs'], color_space)

    # build dataset in the format required by imitation
    data_loader = datasets_to_loader(
        demo_webdatasets,
        batch_size=bc['batch_size'],
<<<<<<< HEAD
        nominal_length=int(np.ceil(
            bc['batch_size'] * bc['n_batches']
            / bc['nominal_num_epochs'])),
=======
        # nominal_length is arbitrary, since nothing in BC uses len(dataset)
        # (however, large numbers prevent us from having to recreate the
        # data iterator frequently)
        nominal_length=int(1e6),
>>>>>>> 29ccb039
        shuffle=True,
        shuffle_buffer_size=shuffle_buffer_size,
        preprocessors=[streaming_extract_keys("obs", "acts")])

    trainer = BC(
        observation_space=venv_chans_first.observation_space,
        action_space=venv_chans_first.action_space,
        policy_class=lambda **kwargs: policy,
        policy_kwargs=None,
        expert_data=data_loader,
        device=device_name,
        augmentation_fn=augmenter,
        optimizer_cls=bc['optimizer_cls'],
        optimizer_kwargs=bc['optimizer_kwargs'],
        lr_scheduler_cls=bc['lr_scheduler_cls'],
        lr_scheduler_kwargs=bc['lr_scheduler_kwargs'],
        ent_weight=bc['ent_weight'],
        l2_weight=bc['l2_weight'],
    )

    save_interval = bc['save_every_n_batches']
    if save_interval is not None:
        epoch_end_callbacks = [BCModelSaver(policy,
                                            os.path.join(out_dir, 'snapshots'),
                                            save_interval)]
    else:
        epoch_end_callbacks = []

    logging.info("Beginning BC training")
    trainer.train(n_epochs=None,
                  n_batches=bc['n_batches'],
                  log_interval=bc['log_interval'],
                  epoch_end_callbacks=epoch_end_callbacks)

    final_path = os.path.join(out_dir, final_pol_name)
    logging.info(f"Saving final BC policy to {final_path}")
    trainer.save_policy(final_path)
    return final_path


@il_train_ex.capture
def do_training_gail(
    *,
    venv_chans_first,
    demo_webdatasets,
    device_name,
    out_dir,
    final_pol_name,
    gail,
    shuffle_buffer_size,
<<<<<<< HEAD
    encoder_path,
=======
>>>>>>> 29ccb039
):
    device = get_device(device_name)
    discrim_net = ImageDiscrimNet(
        observation_space=venv_chans_first.observation_space,
        action_space=venv_chans_first.action_space,
        encoder=load_encoder(
            observation_space=venv_chans_first.observation_space),
    )

    def policy_constructor(observation_space,
                           action_space,
                           lr_schedule,
                           use_sde=False):
        """Construct a policy with the right LR schedule (since PPO will
        actually use it, unlike BC)."""
        assert not use_sde
        return make_policy(observation_space=observation_space,
                           action_space=action_space,
                           lr_schedule=lr_schedule)

    def linear_lr_schedule(prog_remaining):
        """Linearly anneal LR from `init` to `final` (both taken from context).

        This is called by SB3. `prog_remaining` falls from 1.0 (at the start)
        to 0.0 (at the end)."""
        init = gail['ppo_init_learning_rate']
        final = gail['ppo_final_learning_rate']
        alpha = prog_remaining
        return alpha * init + (1 - alpha) * final

    ppo_algo = PPO(
        policy=policy_constructor,
        env=venv_chans_first,
        # verbose=1 and tensorboard_log=False is a hack to work around SB3
        # issue #109.
        verbose=1,
        tensorboard_log=None,
        device=device,
        n_steps=gail['ppo_n_steps'],
        batch_size=gail['ppo_batch_size'],
        n_epochs=gail['ppo_n_epochs'],
        ent_coef=gail['ppo_ent'],
        gamma=gail['ppo_gamma'],
        gae_lambda=gail['ppo_gae_lambda'],
        clip_range=gail['ppo_adv_clip'],
        learning_rate=linear_lr_schedule,
        max_grad_norm=gail['ppo_max_grad_norm'],
    )
    color_space = auto_env.load_color_space()
    augmenter = augmenter_from_spec(gail['disc_augs'], color_space)

    data_loader = datasets_to_loader(
        demo_webdatasets,
        batch_size=gail['disc_batch_size'],
        # nominal_length is arbitrary; we could make it basically anything b/c
        # nothing in GAIL depends on the 'length' of the expert dataset
<<<<<<< HEAD
=======
        # (as with BC, we choose a large length so we don't have to keep
        # reconstructing the dataset iterator when it hits the limit)
>>>>>>> 29ccb039
        nominal_length=int(1e6),
        shuffle=True,
        shuffle_buffer_size=shuffle_buffer_size,
        preprocessors=[streaming_extract_keys(
            "obs", "acts", "next_obs", "dones"), add_infos],
        drop_last=True,
        collate_fn=il_types.transitions_collate_fn)

    trainer = GAIL(
        venv=venv_chans_first,
        expert_data=data_loader,
        gen_algo=ppo_algo,
        n_disc_updates_per_round=gail['disc_n_updates_per_round'],
        expert_batch_size=gail['disc_batch_size'],
        discrim_kwargs=dict(discrim_net=discrim_net, normalize_images=True),
        normalize_obs=False,
        normalize_reward=gail['ppo_norm_reward'],
        normalize_reward_std=gail['ppo_reward_std'],
        clip_reward=gail['ppo_clip_reward'],
        disc_opt_kwargs=dict(lr=gail['disc_lr']),
        disc_augmentation_fn=augmenter,
        gen_callbacks=[SB3ScoreLoggingCallback()],
    )
    save_callback = GAILSavePolicyCallback(
        ppo_algo=ppo_algo, save_every_n_steps=gail['save_every_n_steps'],
        save_dir=out_dir)
    trainer.train(
        total_timesteps=gail['total_timesteps'], callback=save_callback,
        log_interval_timesteps=gail['log_interval_steps'])

    final_path = os.path.join(out_dir, final_pol_name)
    logging.info(f"Saving final GAIL policy to {final_path}")
    th.save(ppo_algo.policy, final_path)
    return final_path


@il_train_ex.main
def train(seed, algo, encoder_path, freeze_encoder, torch_num_threads,
          dataset_configs, _config):
<<<<<<< HEAD
    faulthandler.register(signal.SIGUSR1)
=======
>>>>>>> 29ccb039
    set_global_seeds(seed)
    # python built-in logging
    logging.basicConfig(level=logging.INFO)
    # `imitation` logging
    # FIXME(sam): I used this hack from run_rep_learner.py, but I don't
    # actually know the right way to write log files continuously in Sacred.
    log_dir = os.path.abspath(il_train_ex.observers[0].dir)
    imitation_logger.configure(log_dir, ["stdout", "csv", "tensorboard"])
    if torch_num_threads is not None:
        th.set_num_threads(torch_num_threads)

    venv = auto_env.load_vec_env()
    demo_webdatasets, combined_meta = auto_env.load_wds_datasets(
        configs=dataset_configs)
<<<<<<< HEAD
=======
 
>>>>>>> 29ccb039
    if encoder_path:
        logging.info(f"Loading pretrained encoder from '{encoder_path}'")
        encoder = th.load(encoder_path)
        if freeze_encoder:
            freeze_params(encoder)
            assert len(list(encoder.parameters())) == 0
    else:
        logging.info("No encoder provided, will init from scratch")
        encoder = None

    logging.info(f"Setting up '{algo}' IL algorithm")

    if algo == 'bc':
        final_path = do_training_bc(
            demo_webdatasets=demo_webdatasets,
            venv_chans_first=venv,
            out_dir=log_dir)

    elif algo == 'gail':
        final_path = do_training_gail(
            demo_webdatasets=demo_webdatasets,
            venv_chans_first=venv,
            out_dir=log_dir)

    else:
        raise NotImplementedError(f"Can't handle algorithm '{algo}'")

    # FIXME(sam): make sure this always closes correctly, even when there's an
    # exception after creating it (could use try/catch or a context manager)
    venv.close()

    return {'model_path': os.path.abspath(final_path)}


if __name__ == '__main__':
    il_train_ex.observers.append(FileStorageObserver('runs/il_train_runs'))
    il_train_ex.run_commandline()<|MERGE_RESOLUTION|>--- conflicted
+++ resolved
@@ -33,12 +33,8 @@
 from il_representations.il.gail_pol_save import GAILSavePolicyCallback
 from il_representations.il.score_logging import SB3ScoreLoggingCallback
 from il_representations.policy_interfacing import EncoderFeatureExtractor
-<<<<<<< HEAD
 from il_representations.utils import (augmenter_from_spec, freeze_params,
                                       print_policy_info)
-=======
-from il_representations.utils import freeze_params
->>>>>>> 29ccb039
 
 bc_ingredient = Ingredient('bc')
 
@@ -172,12 +168,9 @@
     encoder_path = None
     # file name for final policy
     final_pol_name = 'policy_final.pt'
-<<<<<<< HEAD
     # Should we print a summary of the policy on init? This will show the
     # architecture of the policy.
     print_policy_summary = True
-=======
->>>>>>> 29ccb039
     # dataset configurations for webdataset code
     # (you probably don't want to change this)
     dataset_configs = [{'type': 'demos'}]
@@ -285,11 +278,7 @@
 
 
 @il_train_ex.capture
-<<<<<<< HEAD
 def do_training_bc(venv_chans_first, demo_webdatasets, out_dir, bc,
-=======
-def do_training_bc(venv_chans_first, demo_webdatasets, out_dir, bc, encoder,
->>>>>>> 29ccb039
                    device_name, final_pol_name, shuffle_buffer_size):
     policy = make_policy(observation_space=venv_chans_first.observation_space,
                          action_space=venv_chans_first.action_space)
@@ -300,16 +289,9 @@
     data_loader = datasets_to_loader(
         demo_webdatasets,
         batch_size=bc['batch_size'],
-<<<<<<< HEAD
         nominal_length=int(np.ceil(
             bc['batch_size'] * bc['n_batches']
             / bc['nominal_num_epochs'])),
-=======
-        # nominal_length is arbitrary, since nothing in BC uses len(dataset)
-        # (however, large numbers prevent us from having to recreate the
-        # data iterator frequently)
-        nominal_length=int(1e6),
->>>>>>> 29ccb039
         shuffle=True,
         shuffle_buffer_size=shuffle_buffer_size,
         preprocessors=[streaming_extract_keys("obs", "acts")])
@@ -360,10 +342,7 @@
     final_pol_name,
     gail,
     shuffle_buffer_size,
-<<<<<<< HEAD
     encoder_path,
-=======
->>>>>>> 29ccb039
 ):
     device = get_device(device_name)
     discrim_net = ImageDiscrimNet(
@@ -420,11 +399,9 @@
         batch_size=gail['disc_batch_size'],
         # nominal_length is arbitrary; we could make it basically anything b/c
         # nothing in GAIL depends on the 'length' of the expert dataset
-<<<<<<< HEAD
-=======
-        # (as with BC, we choose a large length so we don't have to keep
-        # reconstructing the dataset iterator when it hits the limit)
->>>>>>> 29ccb039
+        # (we are not currently using an LR scheduler for the discriminator,
+        # so we do not bother allowing a configurable length like the one used
+        # in BC)
         nominal_length=int(1e6),
         shuffle=True,
         shuffle_buffer_size=shuffle_buffer_size,
@@ -464,10 +441,7 @@
 @il_train_ex.main
 def train(seed, algo, encoder_path, freeze_encoder, torch_num_threads,
           dataset_configs, _config):
-<<<<<<< HEAD
     faulthandler.register(signal.SIGUSR1)
-=======
->>>>>>> 29ccb039
     set_global_seeds(seed)
     # python built-in logging
     logging.basicConfig(level=logging.INFO)
@@ -482,10 +456,6 @@
     venv = auto_env.load_vec_env()
     demo_webdatasets, combined_meta = auto_env.load_wds_datasets(
         configs=dataset_configs)
-<<<<<<< HEAD
-=======
- 
->>>>>>> 29ccb039
     if encoder_path:
         logging.info(f"Loading pretrained encoder from '{encoder_path}'")
         encoder = th.load(encoder_path)
