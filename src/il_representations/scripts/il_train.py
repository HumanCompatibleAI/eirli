--- conflicted
+++ resolved
@@ -223,11 +223,7 @@
                          encoder_or_path=encoder)
     color_space = auto_env.load_color_space()
     augmenter = None
-<<<<<<< HEAD
-    if augmenter:
-=======
     if bc['augs']:
->>>>>>> 48127383
         augmenter = StandardAugmentations.from_string_spec(
             bc['augs'], stack_color_space=color_space)
 
