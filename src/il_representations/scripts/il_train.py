#!/usr/bin/env python3
"""Run an IL algorithm in some selected domain."""
import faulthandler
import logging
import os
# readline import is black magic to stop PDB from segfaulting; do not remove it
import readline  # noqa: F401
import signal

from imitation.algorithms.adversarial import GAIL
from imitation.algorithms.bc import BC
import imitation.data.types as il_types
import imitation.util.logger as imitation_logger
import sacred
from sacred import Experiment, Ingredient
from sacred.observers import FileStorageObserver
import stable_baselines3.common.policies as sb3_pols
from stable_baselines3.common.utils import get_device
from stable_baselines3.ppo import PPO
import torch as th
from torch import nn

from il_representations.algos.encoders import BaseEncoder
from il_representations.algos.utils import set_global_seeds
from il_representations.data.read_dataset import datasets_to_loader
import il_representations.envs.auto as auto_env
from il_representations.envs.config import (env_cfg_ingredient,
                                            env_data_ingredient,
                                            venv_opts_ingredient)
from il_representations.il.bc_support import BCModelSaver
from il_representations.il.disc_rew_nets import ImageDiscrimNet
from il_representations.il.gail_pol_save import GAILSavePolicyCallback
from il_representations.il.score_logging import SB3ScoreLoggingCallback
from il_representations.policy_interfacing import EncoderFeatureExtractor
from il_representations.utils import (augmenter_from_spec, freeze_params,
                                      print_policy_info)

bc_ingredient = Ingredient('bc')


@bc_ingredient.config
def bc_defaults():
    # number of passes to make through dataset
<<<<<<< HEAD
    n_batches = 5000
    augs = 'translate,rotate,gaussian_blur,color_jitter_ex'
    log_interval = 500
    batch_size = 32
    save_every_n_batches = None
    lr = 1e-4

    _ = locals()
    del _


@bc_ingredient.capture
def _bc_dummy(augs):
    """This is a do-nothing function to indicate to sacred that `bc.augs` is
    actually used. If we don't include this, then Sacred doesn't allow us to
    set `bc.augs` to be a dictionary with arbitrary keys."""
    raise NotImplementedError("this function is not meant to be called")
=======
    # TODO(sam): it would be ideal to have these both 'None' as the default,
    # and store the *real* default elsewhere. That way users can specify
    # 'n_epochs' or 'n_batches' elsewhere without first having to set the other
    # config value to None.
    n_epochs = None  # noqa: F841
    n_batches = 5000  # noqa: F841
    augs = 'rotate,translate,noise'  # noqa: F841
    log_interval = 500  # noqa: F841
    batch_size = 32  # noqa: F841
    lr_scheduler_cls = None  # noqa: F841
    lr_scheduler_kwargs = None  # noqa: F841
>>>>>>> 827f0a57


gail_ingredient = Ingredient('gail')


@gail_ingredient.config
def gail_defaults():
    # These default settings are copied from
    # https://arxiv.org/pdf/2011.00401.pdf (page 19). They should work for
    # MAGICAL, but not sure about the other tasks.
    # WARNING: the number of parallel vec envs is actually an important
    # hyperparameter. I set this to 32 in the MAGICAL paper, but 24 should work
    # too.

    ppo_n_steps = 8
    ppo_n_epochs = 12
    # "batch size" is actually the size of a _minibatch_. The amount of data
    # used for each training update is ppo_n_steps*n_envs.
    ppo_batch_size = 64
    ppo_init_learning_rate = 6e-5
    ppo_final_learning_rate = 0.0
    ppo_gamma = 0.8
    ppo_gae_lambda = 0.8
    ppo_ent = 1e-5
    ppo_adv_clip = 0.01
    ppo_max_grad_norm = 1.0
    # normalisation + clipping is experimental; previously I just did
    # normalisation (to stddev of 0.1) with no clipping
    ppo_norm_reward = True
    ppo_clip_reward = float('inf')
    # target standard deviation for rewards
    ppo_reward_std = 0.01

    disc_n_updates_per_round = 12
    disc_batch_size = 48
    disc_lr = 2.5e-5
    disc_augs = "rotate,translate,noise"

    # number of env time steps to perform during reinforcement learning
    total_timesteps = int(1e6)
    # save intermediate snapshot after this many environment time steps
    save_every_n_steps = 5e4
    # dump logs every <this many> steps (at most)
    # (5000 is about right for MAGICAL; something like 25000 is probably better
    # for DMC)
    log_interval_steps = 5e3

    _ = locals()
    del _


@gail_ingredient.capture
def _gail_dummy(disc_augs):
    """Similar to _bc_dummy above, but for GAIL augmentations."""
    raise NotImplementedError("this function is not meant to be called")


sacred.SETTINGS['CAPTURE_MODE'] = 'no'  # workaround for sacred issue#740
il_train_ex = Experiment(
    'il_train',
    ingredients=[
        # We need env_cfg_ingredient to determine which environment to train
        # on, venv_opts_ingredient to construct a vecenv for the environment,
        # and env_data_ingredient to load training data. bc_ingredient and
        # gail_ingredient are used for BC and GAIL, respectively (otherwise
        # ignored).
        env_cfg_ingredient,
        venv_opts_ingredient,
        env_data_ingredient,
        bc_ingredient,
        gail_ingredient,
    ])


@il_train_ex.config
def default_config():
    # exp_ident is an arbitrary string. Set it to a meaningful value to help
    # you identify runs in viskit.
    exp_ident = None
    # manually set number of Torch threads
    torch_num_threads = 1
    # device to place all computations on
    device_name = 'auto'
    # choose between 'bc'/'gail'
    algo = 'bc'
    # place to load pretrained encoder from (if not given, it will be
    # re-intialised from scratch)
    encoder_path = None
    # file name for final policy
    final_pol_name = 'policy_final.pt'
    # Should we print a summary of the policy on init? This will show the
    # architecture of the policy.
    print_policy_summary = True
    # dataset configurations for webdataset code
    # (you probably don't want to change this)
    dataset_configs = [{'type': 'demos'}]
    # size of the buffer used for intermediate shuffling
    # (smaller = lower memory usage, but less effective shuffling)
    shuffle_buffer_size = 1024
    # should we freeze weights of the encoder?
    freeze_encoder = False
    # these defaults are mostly optimised for GAIL, but should be fine for BC
    # too (it only uses the venv for evaluation)
    venv_opts = dict(
        venv_parallel=True,
        n_envs=16,
    )
    encoder_kwargs = dict(
        obs_encoder_cls='MAGICALCNN',
        representation_dim=128,
        obs_encoder_cls_kwargs={}
    )
    ortho_init = False
    log_std_init = 0.0
    # This is the mlp architecture applied _after_ the encoder; after this MLP,
    # Stable Baselines will apply a linear layer to ensure outputs (policy,
    # value function) are of the right shape. By default this is empty, so the
    # encoder output is just piped straight into the final linear layers for
    # the policy and value function, respectively.
    postproc_arch = ()

    _ = locals()
    del _


@il_train_ex.capture
def load_encoder(*,
                 encoder_path,
                 freeze_encoder,
                 encoder_kwargs,
                 observation_space):
    if encoder_path is not None:
        encoder = th.load(encoder_path)
        assert isinstance(encoder, nn.Module)
    else:
        encoder = BaseEncoder(observation_space, **encoder_kwargs)
    if freeze_encoder:
        freeze_params(encoder)
        assert len(list(encoder.parameters())) == 0
    return encoder


@il_train_ex.capture
def make_policy(*,
                observation_space,
                action_space,
                ortho_init,
                log_std_init,
                postproc_arch,
                freeze_encoder,
                lr_schedule=None,
                print_policy_summary=True):
    # TODO(sam): this should be unified with the representation learning code
    # so that it can be configured in the same way, with the same default
    # encoder architecture & kwargs.
    encoder = load_encoder(observation_space=observation_space)
    policy_kwargs = {
        'features_extractor_class': EncoderFeatureExtractor,
        'features_extractor_kwargs': {
            "encoder": encoder,
        },
        'net_arch': postproc_arch,
        'observation_space': observation_space,
        'action_space': action_space,
        # SB3 policies require a learning rate for the embedded optimiser. BC
        # should not use that optimiser, though, so we set the LR to some
        # insane value that is guaranteed to cause problems if the optimiser
        # accidentally is used for something (using infinite or non-numeric
        # values fails initial validation, so we need an insane-but-finite
        # number).
        'lr_schedule':
        (lambda _: 1e100) if lr_schedule is None else lr_schedule,
        'ortho_init': ortho_init,
        'log_std_init': log_std_init
    }
    policy = sb3_pols.ActorCriticCnnPolicy(**policy_kwargs)

    if print_policy_summary:
        # print policy info in case it is useful for the caller
        print("Policy info:")
        print_policy_info(policy, observation_space)

    return policy


def streaming_extract_keys(*keys_to_keep):
    """Filter a generator of dicts to keep only the specified keys."""
    def gen(data_iter):
        for data_dict in data_iter:
            yield {k: data_dict[k] for k in keys_to_keep}
    return gen


def add_infos(data_iter):
    """Add a dummy 'infos' value to each dict in a data stream."""
    for data_dict in data_iter:
        yield {'infos': {}, **data_dict}


@il_train_ex.capture
def do_training_bc(venv_chans_first, demo_webdatasets, out_dir, bc,
                   device_name, final_pol_name, shuffle_buffer_size):
    policy = make_policy(observation_space=venv_chans_first.observation_space,
                         action_space=venv_chans_first.action_space)
    color_space = auto_env.load_color_space()
    augmenter = augmenter_from_spec(bc['augs'], color_space)

    # build dataset in the format required by imitation
    data_loader = datasets_to_loader(
        demo_webdatasets,
        batch_size=bc['batch_size'],
        # nominal_length is arbitrary, since nothing in BC uses len(dataset)
        nominal_length=int(1e6),
        shuffle=True,
        shuffle_buffer_size=shuffle_buffer_size,
        preprocessors=[streaming_extract_keys("obs", "acts")])

    trainer = BC(
        observation_space=venv_chans_first.observation_space,
        action_space=venv_chans_first.action_space,
        policy_class=lambda **kwargs: policy,
        policy_kwargs=None,
        expert_data=data_loader,
        device=device_name,
        augmentation_fn=augmenter,
        optimizer_cls=th.optim.Adam,
        optimizer_kwargs=dict(lr=bc['lr']),
        ent_weight=1e-3,
        l2_weight=1e-5,
        lr_scheduler_cls=bc['lr_scheduler_cls'],
        lr_scheduler_kwargs=bc['lr_scheduler_kwargs'],
    )

    save_interval = bc['save_every_n_batches']
    if save_interval is not None:
        optional_model_saver = BCModelSaver(policy,
                                            os.path.join(out_dir, 'snapshots'),
                                            save_interval)
    else:
        optional_model_saver = None

    logging.info("Beginning BC training")
    trainer.train(n_epochs=None,
                  n_batches=bc['n_batches'],
                  log_interval=bc['log_interval'],
                  on_epoch_end=optional_model_saver)

    final_path = os.path.join(out_dir, final_pol_name)
    logging.info(f"Saving final BC policy to {final_path}")
    trainer.save_policy(final_path)
    return final_path


@il_train_ex.capture
def do_training_gail(
    *,
    venv_chans_first,
    demo_webdatasets,
    device_name,
    out_dir,
    final_pol_name,
    gail,
    shuffle_buffer_size,
    encoder_path,
):
    device = get_device(device_name)
    discrim_net = ImageDiscrimNet(
        observation_space=venv_chans_first.observation_space,
        action_space=venv_chans_first.action_space,
        encoder=load_encoder(
            observation_space=venv_chans_first.observation_space),
    )

    def policy_constructor(observation_space,
                           action_space,
                           lr_schedule,
                           use_sde=False):
        """Construct a policy with the right LR schedule (since PPO will
        actually use it, unlike BC)."""
        assert not use_sde
        return make_policy(observation_space=observation_space,
                           action_space=action_space,
                           lr_schedule=lr_schedule)

    def linear_lr_schedule(prog_remaining):
        """Linearly anneal LR from `init` to `final` (both taken from context).

        This is called by SB3. `prog_remaining` falls from 1.0 (at the start)
        to 0.0 (at the end)."""
        init = gail['ppo_init_learning_rate']
        final = gail['ppo_final_learning_rate']
        alpha = prog_remaining
        return alpha * init + (1 - alpha) * final

    ppo_algo = PPO(
        policy=policy_constructor,
        env=venv_chans_first,
        # verbose=1 and tensorboard_log=False is a hack to work around SB3
        # issue #109.
        verbose=1,
        tensorboard_log=None,
        device=device,
        n_steps=gail['ppo_n_steps'],
        batch_size=gail['ppo_batch_size'],
        n_epochs=gail['ppo_n_epochs'],
        ent_coef=gail['ppo_ent'],
        gamma=gail['ppo_gamma'],
        gae_lambda=gail['ppo_gae_lambda'],
        clip_range=gail['ppo_adv_clip'],
        learning_rate=linear_lr_schedule,
        max_grad_norm=gail['ppo_max_grad_norm'],
    )
    color_space = auto_env.load_color_space()
    augmenter = augmenter_from_spec(gail['disc_augs'], color_space)

    data_loader = datasets_to_loader(
        demo_webdatasets,
        batch_size=gail['disc_batch_size'],
        # nominal_length is arbitrary; we could make it basically anything b/c
        # nothing in GAIL depends on the 'length' of the expert dataset
        nominal_length=int(1e6),
        shuffle=True,
        shuffle_buffer_size=shuffle_buffer_size,
        preprocessors=[streaming_extract_keys(
            "obs", "acts", "next_obs", "dones"), add_infos],
        drop_last=True,
        collate_fn=il_types.transitions_collate_fn)

    trainer = GAIL(
        venv=venv_chans_first,
        expert_data=data_loader,
        gen_algo=ppo_algo,
        n_disc_updates_per_round=gail['disc_n_updates_per_round'],
        expert_batch_size=gail['disc_batch_size'],
        discrim_kwargs=dict(discrim_net=discrim_net, normalize_images=True),
        normalize_obs=False,
        normalize_reward=gail['ppo_norm_reward'],
        normalize_reward_std=gail['ppo_reward_std'],
        clip_reward=gail['ppo_clip_reward'],
        disc_opt_kwargs=dict(lr=gail['disc_lr']),
        disc_augmentation_fn=augmenter,
        gen_callbacks=[SB3ScoreLoggingCallback()],
    )
    save_callback = GAILSavePolicyCallback(
        ppo_algo=ppo_algo, save_every_n_steps=gail['save_every_n_steps'],
        save_dir=out_dir)
    trainer.train(
        total_timesteps=gail['total_timesteps'], callback=save_callback,
        log_interval_timesteps=gail['log_interval_steps'])

    final_path = os.path.join(out_dir, final_pol_name)
    logging.info(f"Saving final GAIL policy to {final_path}")
    th.save(ppo_algo.policy, final_path)
    return final_path


@il_train_ex.main
def train(seed, algo, encoder_path, freeze_encoder, torch_num_threads,
          dataset_configs, _config):
    faulthandler.register(signal.SIGUSR1)
    set_global_seeds(seed)
    # python built-in logging
    logging.basicConfig(level=logging.INFO)
    # `imitation` logging
    # FIXME(sam): I used this hack from run_rep_learner.py, but I don't
    # actually know the right way to write log files continuously in Sacred.
    log_dir = os.path.abspath(il_train_ex.observers[0].dir)
    imitation_logger.configure(log_dir, ["stdout", "csv", "tensorboard"])
    if torch_num_threads is not None:
        th.set_num_threads(torch_num_threads)

    venv = auto_env.load_vec_env()
    demo_webdatasets, combined_meta = auto_env.load_wds_datasets(
        configs=dataset_configs)
    if encoder_path:
        logging.info(f"Loading pretrained encoder from '{encoder_path}'")
        encoder = th.load(encoder_path)
        if freeze_encoder:
            freeze_params(encoder)
            assert len(list(encoder.parameters())) == 0
    else:
        logging.info("No encoder provided, will init from scratch")
        encoder = None

    logging.info(f"Setting up '{algo}' IL algorithm")

    if algo == 'bc':
        final_path = do_training_bc(
            demo_webdatasets=demo_webdatasets,
            venv_chans_first=venv,
            out_dir=log_dir)

    elif algo == 'gail':
        final_path = do_training_gail(
            demo_webdatasets=demo_webdatasets,
            venv_chans_first=venv,
            out_dir=log_dir)

    else:
        raise NotImplementedError(f"Can't handle algorithm '{algo}'")

    # FIXME(sam): make sure this always closes correctly, even when there's an
    # exception after creating it (could use try/catch or a context manager)
    venv.close()

    return {'model_path': os.path.abspath(final_path)}


if __name__ == '__main__':
    il_train_ex.observers.append(FileStorageObserver('runs/il_train_runs'))
    il_train_ex.run_commandline()<|MERGE_RESOLUTION|>--- conflicted
+++ resolved
@@ -41,37 +41,17 @@
 @bc_ingredient.config
 def bc_defaults():
     # number of passes to make through dataset
-<<<<<<< HEAD
     n_batches = 5000
     augs = 'translate,rotate,gaussian_blur,color_jitter_ex'
     log_interval = 500
     batch_size = 32
     save_every_n_batches = None
     lr = 1e-4
+    lr_scheduler_cls = None
+    lr_scheduler_kwargs = None
 
     _ = locals()
     del _
-
-
-@bc_ingredient.capture
-def _bc_dummy(augs):
-    """This is a do-nothing function to indicate to sacred that `bc.augs` is
-    actually used. If we don't include this, then Sacred doesn't allow us to
-    set `bc.augs` to be a dictionary with arbitrary keys."""
-    raise NotImplementedError("this function is not meant to be called")
-=======
-    # TODO(sam): it would be ideal to have these both 'None' as the default,
-    # and store the *real* default elsewhere. That way users can specify
-    # 'n_epochs' or 'n_batches' elsewhere without first having to set the other
-    # config value to None.
-    n_epochs = None  # noqa: F841
-    n_batches = 5000  # noqa: F841
-    augs = 'rotate,translate,noise'  # noqa: F841
-    log_interval = 500  # noqa: F841
-    batch_size = 32  # noqa: F841
-    lr_scheduler_cls = None  # noqa: F841
-    lr_scheduler_kwargs = None  # noqa: F841
->>>>>>> 827f0a57
 
 
 gail_ingredient = Ingredient('gail')
