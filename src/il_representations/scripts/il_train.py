--- conflicted
+++ resolved
@@ -237,86 +237,6 @@
 
 
 @il_train_ex.capture
-<<<<<<< HEAD
-def load_encoder_or_policy(*,
-                           encoder_path,
-                           policy_continue_path,
-                           algo,
-                           freeze,
-                           encoder_kwargs,
-                           observation_space):
-    encoder_or_policy = None
-    # Load a previously saved policy.
-    if policy_continue_path is not None:
-        assert algo == 'bc', 'Currently only support policy reload for BC.'
-        encoder_or_policy = th.load(policy_continue_path)
-        assert isinstance(encoder_or_policy, sb3_pols.ActorCriticCnnPolicy)
-    else:  # Load an existing encoder, or initialize a new one.
-        if encoder_path is not None:
-            encoder_or_policy = th.load(encoder_path)
-            assert isinstance(encoder_or_policy, nn.Module)
-        else:
-            encoder_or_policy = BaseEncoder(observation_space,
-                                            **encoder_kwargs)
-    if freeze:
-        freeze_params(encoder_or_policy)
-        assert len(list(encoder_or_policy.parameters())) == 0
-    return encoder_or_policy
-
-
-@il_train_ex.capture
-def make_policy(*,
-                observation_space,
-                action_space,
-                ortho_init,
-                log_std_init,
-                postproc_arch,
-                freeze_pol_encoder,
-                lr_schedule=None,
-                print_policy_summary=True):
-    # TODO(sam): this should be unified with the representation learning code
-    # so that it can be configured in the same way, with the same default
-    # encoder architecture & kwargs.
-    encoder_or_policy = load_encoder_or_policy(
-        observation_space=observation_space,
-        freeze=freeze_pol_encoder)
-    if isinstance(encoder_or_policy, sb3_pols.ActorCriticCnnPolicy):
-        policy = encoder_or_policy
-    else:
-        encoder = encoder_or_policy
-        policy_kwargs = {
-            'features_extractor_class': EncoderFeatureExtractor,
-            'features_extractor_kwargs': {
-                "encoder": encoder,
-            },
-            'net_arch': postproc_arch,
-            'observation_space': observation_space,
-            'action_space': action_space,
-            # SB3 policies require a learning rate for the embedded optimiser. BC
-            # should not use that optimiser, though, so we set the LR to some
-            # insane value that is guaranteed to cause problems if the optimiser
-            # accidentally is used for something (using infinite or non-numeric
-            # values fails initial validation, so we need an insane-but-finite
-            # number).
-            'lr_schedule':
-            (lambda _: 1e100) if lr_schedule is None else lr_schedule,
-            'ortho_init': ortho_init,
-            'log_std_init': log_std_init
-        }
-
-        policy = sb3_pols.ActorCriticCnnPolicy(**policy_kwargs)
-
-    if print_policy_summary:
-        # print policy info in case it is useful for the caller
-        print("Policy info:")
-        print_policy_info(policy, observation_space)
-
-    return policy
-
-
-@il_train_ex.capture
-=======
->>>>>>> 173402fc
 def do_training_bc(venv_chans_first, demo_webdatasets, out_dir, bc,
                    device_name, final_pol_name, shuffle_buffer_size,
                    log_start_batch, freeze_encoder, ortho_init,
