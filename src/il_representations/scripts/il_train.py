--- conflicted
+++ resolved
@@ -293,12 +293,9 @@
     augmenter = augmenter_from_spec(bc['augs'], color_space)
 
     # build dataset in the format required by imitation
-<<<<<<< HEAD
     nom_num_epochs = bc['nominal_num_epochs']
     nom_num_batches = max(1, int(np.ceil(bc['n_batches'] / nom_num_epochs)))
-=======
     subdataset_extractor = SubdatasetExtractor(n_trajs=bc['n_trajs'])
->>>>>>> e628e237
     data_loader = datasets_to_loader(
         demo_webdatasets,
         batch_size=bc['batch_size'],
@@ -309,12 +306,11 @@
         nominal_length=bc['batch_size'] * nom_num_batches,
         shuffle=True,
         shuffle_buffer_size=shuffle_buffer_size,
-<<<<<<< HEAD
-        preprocessors=[streaming_extract_keys("obs", "acts")],
+        preprocessors=[
+            subdataset_extractor,
+            streaming_extract_keys("obs", "acts")
+        ],
         drop_last=True)
-=======
-        preprocessors=[subdataset_extractor, streaming_extract_keys("obs", "acts")])
->>>>>>> e628e237
 
     trainer = BC(
         observation_space=venv_chans_first.observation_space,
