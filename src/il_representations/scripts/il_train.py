--- conflicted
+++ resolved
@@ -49,16 +49,12 @@
     augs = 'translate,rotate,gaussian_blur,color_jitter_ex'
     log_interval = 500
     batch_size = 32
-<<<<<<< HEAD
-    save_every_n_batches = 50000
-=======
     # The interval to save BC policy networks. If it's set to None,
     # intermediate policies will not be saved.
     save_every_n_batches = 50000
     if save_every_n_batches is not None:
         assert isinstance(save_every_n_batches, int) and \
                 save_every_n_batches > 0
->>>>>>> 0d6825c1
     optimizer_cls = Adam
     optimizer_kwargs = dict(lr=1e-4)
     lr_scheduler_cls = None
@@ -285,22 +281,6 @@
     # TODO(sam): this should be unified with the representation learning code
     # so that it can be configured in the same way, with the same default
     # encoder architecture & kwargs.
-<<<<<<< HEAD
-    load_encoder_kwargs = {}
-    if modified_encoder_path:
-        load_encoder_kwargs['encoder_path'] = modified_encoder_path
-    if encoder_kwargs:
-        load_encoder_kwargs['encoder_kwargs'] = encoder_kwargs
-    encoder = load_encoder(observation_space=observation_space,
-                           freeze=freeze_pol_encoder,
-                           **load_encoder_kwargs)
-
-    # If the loaded encoder is an ActorCriticCnnPolicy, e.g., it's loaded from
-    # a previously failed run, skip the initialization process.
-    if isinstance(encoder, sb3_pols.ActorCriticCnnPolicy):
-        policy = encoder
-    else:
-=======
     encoder_or_policy = load_encoder_or_policy(
         observation_space=observation_space,
         freeze=freeze_pol_encoder)
@@ -308,7 +288,6 @@
         policy = encoder_or_policy
     else:
         encoder = encoder_or_policy
->>>>>>> 0d6825c1
         policy_kwargs = {
             'features_extractor_class': EncoderFeatureExtractor,
             'features_extractor_kwargs': {
