--- conflicted
+++ resolved
@@ -103,19 +103,12 @@
         if not os.path.isdir(model_save_dir):
             continue
 
-<<<<<<< HEAD
-        saved_models = [m for m in os.listdir(model_save_dir)]
+        saved_models = os.listdir(model_save_dir)
         # Saved models usually have name "policy_{nupdate}_batches.pt".
         # Here we are sorting models according to nupdate with ascending
         # order.
         saved_models = sorted(saved_models, key=lambda p:
                               int(p.split('_')[-2]))
-=======
-        saved_models = os.listdir(model_save_dir)
-        sorted_idx = sorted(range(len(saved_models)), key=lambda
-                            k: int(saved_models[k].split('_')[-2]))
-        saved_models = [saved_models[k] for k in sorted_idx]
->>>>>>> 62c57407
         last_model = os.path.join(model_save_dir, saved_models[-1])
         last_saved_batch = int(saved_models[-1].split('_')[-2])
 
