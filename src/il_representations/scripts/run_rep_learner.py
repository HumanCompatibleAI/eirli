import logging
import os

import numpy as np
import sacred
from sacred import Experiment
from sacred.observers import FileStorageObserver
import torch

from il_representations import algos
from il_representations.algos.representation_learner import \
    RepresentationLearner
from il_representations.algos.utils import LinearWarmupCosine
from il_representations.envs import auto
from il_representations.envs.config import (env_cfg_ingredient,
                                            env_data_ingredient)
from il_representations.utils import RepLSaveExampleBatchesCallback

sacred.SETTINGS['CAPTURE_MODE'] = 'sys'  # workaround for sacred issue#740
represent_ex = Experiment(
    # We take env_cfg_ingredient to determine which task we need to load data
    # for, and env_data_ingredient gives us the paths to that data.
    'repl', ingredients=[env_cfg_ingredient, env_data_ingredient])


@represent_ex.config
def default_config():
    # exp_ident is an arbitrary string. Set it to a meaningful value to help
    # you identify runs in viskit.
    exp_ident = None

    # `dataset_configs` is a list of data sources to use for representation
    # learning. During representation learning, batches will be constructed by
    # drawing from each of these data sources with equal probability. For
    # instance, using `dataset_configs = [{'type': 'demos'}, {'type':
    # 'random'}]` interleaves demonstrations and (saved) random rollouts in
    # equal proportion. See docs for `load_new_style_ilr_dataset()` for more
    # information on the syntax of `dataset_configs`.
    dataset_configs = [{'type': 'demos'}]
    algo = "ActionConditionedTemporalCPC"
    torch_num_threads = 1
    n_envs = 1
    algo_params = {
        'representation_dim': 128,
        'optimizer': torch.optim.Adam,
        'optimizer_kwargs': {'lr': 1e-4},
        'augmenter_kwargs': {
            # augmenter_spec is a comma-separated list of enabled
            # augmentations. Consult docstring for
            # imitation.augment.StandardAugmentations to see available
            # augmentations.
            "augmenter_spec": "translate,rotate,gaussian_blur",
        },
    }
    device = "auto"

    # For repL, an 'epoch' is just a fixed number of batches, configured with
    # batches_per_epoch.
    #
    # This makes it possible to balance data sources when we do multitask
    # training. For instance, if the datasets for two different tasks are
    # different lengths, then we truncate or repeat them so they are both of
    # length `batches_per_epoch / 2`. If we did not truncate/repeat, then the
    # shorter dataset would run out before the longer one, and the network
    # would end up training on more samples from the longer dataset.
    batches_per_epoch = 1000
    n_epochs = 10

    # Set number of trajectories needed in the dataset. If None, use the whole dataset.
    n_trajs = None

    # how often should we save repL batch data?
    # (set to None to disable completely)
    repl_batch_save_interval = 1000

    # set this to True if you want repL encoder hashing to ignore env_cfg
    is_multitask = False

    # If True, return the representation model as `run.results['model']`.
    debug_return_model = False

    _ = locals()
    del _


@represent_ex.named_config
def cosine_warmup_scheduler():
    algo_params = {
        "scheduler": LinearWarmupCosine,
        "scheduler_kwargs": {'warmup_epoch': 2, 'T_max': 10}
    }
    _ = locals()
    del _


@represent_ex.named_config
def ceb_breakout():
    env_id = 'BreakoutNoFrameskip-v4'
    train_from_expert = True
    algo = algos.FixedVarianceCEB
    batches_per_epoch = 5
    n_epochs = 1
    _ = locals()
    del _


@represent_ex.named_config
def expert_demos():
    dataset_configs = [{'type': 'demos'}]
    _ = locals()
    del _


@represent_ex.named_config
def random_demos():
    dataset_configs = [{'type': 'random'}]
    _ = locals()
    del _


def initialize_non_features_extractor(sb3_model):
    # This is a hack to get around the fact that you can't initialize only some
    # of the components of a SB3 policy upon creation, and we in fact want to
    # keep the loaded representation frozen, but orthogonally initialize other
    # components.
    sb3_model.policy.init_weights(sb3_model.policy.mlp_extractor, np.sqrt(2))
    sb3_model.policy.init_weights(sb3_model.policy.action_net, 0.01)
    sb3_model.policy.init_weights(sb3_model.policy.value_net, 1)
    return sb3_model


def config_specifies_task_name(dataset_config_dict):
    if 'env_cfg' not in dataset_config_dict:
        return False
    return 'task_name' in dataset_config_dict['env_cfg']


@represent_ex.main
def run(dataset_configs, algo, algo_params, seed, batches_per_epoch, n_epochs,
        torch_num_threads, repl_batch_save_interval, is_multitask, _config,
<<<<<<< HEAD
        debug_return_model):
=======
        debug_return_model, n_trajs):
>>>>>>> 00b8e9f1
    # TODO fix to not assume FileStorageObserver always present
    log_dir = represent_ex.observers[0].dir
    if torch_num_threads is not None:
        torch.set_num_threads(torch_num_threads)

    logging.basicConfig(level=logging.INFO)

    # setup environment & dataset
    webdatasets, combined_meta = auto.load_wds_datasets(
        configs=dataset_configs)
    color_space = combined_meta['color_space']
    observation_space = combined_meta['observation_space']
    action_space = combined_meta['action_space']

    # callbacks for saving example batches
    def make_batch_saver(interval):
        save_video = algo in ['Autoencoder', 'VariationalAutoencoder']
        print(f'In run_rep_learner, save_video={save_video}')
        return RepLSaveExampleBatchesCallback(
            save_interval_batches=repl_batch_save_interval,
            dest_dir=os.path.join(log_dir, 'batch_saves'),
            color_space=color_space,
            save_video=save_video)
    repl_callbacks = []
    repl_end_callbacks = []
    if repl_batch_save_interval is not None:
        # this gets called at every batch, so we need a nonzero interval
        reg_save_callback = make_batch_saver(repl_batch_save_interval)
    else:
        # if there's no specified interval, we set the interval so high that it
        # will only run once (at the start)
        reg_save_callback = make_batch_saver(n_epochs * batches_per_epoch + 1)
    repl_callbacks.append(reg_save_callback)
    # this callback gets called once at the end to guarantee that we always
    # save the last batch
    repl_end_callbacks.append(make_batch_saver(0))

    if isinstance(algo, str):
        algo = getattr(algos, algo)

    # instantiate algo
    dataset_configs_multitask = np.all([config_specifies_task_name(config_dict)
                                        for config_dict in dataset_configs])
    if is_multitask:
        assert dataset_configs_multitask, "Parameter `is_multitask` is set, but dataset_configs contain configs " \
                                          "referencing the current task_name"
    else:
        assert not dataset_configs_multitask, "dataset_configs implies a multitask training setup, but " \
                                              "is_multitask is set to False; please fix to make consistent"
    assert issubclass(algo, RepresentationLearner)
    algo_params = dict(algo_params)
    algo_params['augmenter_kwargs'] = {
        'color_space': color_space,
        **algo_params['augmenter_kwargs'],
    }
    logging.info(f"Running {algo} with parameters: {algo_params}")
    model = algo(
        observation_space=observation_space,
        action_space=action_space,
        color_space=color_space,
        log_dir=log_dir,
        **algo_params)

    # setup model
    loss_record, most_recent_encoder_path = model.learn(
        datasets=webdatasets,
        batches_per_epoch=batches_per_epoch,
        n_epochs=n_epochs,
        n_trajs=n_trajs,
        callbacks=repl_callbacks,
        end_callbacks=repl_end_callbacks)

    result = {
        'encoder_path': most_recent_encoder_path,
        # return average loss from final epoch for HP tuning
        'repl_loss': loss_record[-1],
    }

    if debug_return_model:
        # Used for serialization validation testing in test_base_algos.py.
        result['model'] = model

    return result


if __name__ == '__main__':
    represent_ex.observers.append(FileStorageObserver('runs/rep_learning_runs'))
    represent_ex.run_commandline()<|MERGE_RESOLUTION|>--- conflicted
+++ resolved
@@ -138,11 +138,7 @@
 @represent_ex.main
 def run(dataset_configs, algo, algo_params, seed, batches_per_epoch, n_epochs,
         torch_num_threads, repl_batch_save_interval, is_multitask, _config,
-<<<<<<< HEAD
-        debug_return_model):
-=======
         debug_return_model, n_trajs):
->>>>>>> 00b8e9f1
     # TODO fix to not assume FileStorageObserver always present
     log_dir = represent_ex.observers[0].dir
     if torch_num_threads is not None:
