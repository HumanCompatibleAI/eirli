--- conflicted
+++ resolved
@@ -65,15 +65,14 @@
     # would end up training on more samples from the longer dataset.
     batches_per_epoch = 1000
     n_epochs = 10
-<<<<<<< HEAD
 
     # how often should we save repL batch data?
     # (set to None to disable completely)
     repl_batch_save_interval = 1000
 
-=======
+    # set this to True if you want repL encoder hashing to ignore env_cfg
     is_multitask = False
->>>>>>> 26ef84fa
+
     _ = locals()
     del _
 
@@ -130,11 +129,7 @@
 
 @represent_ex.main
 def run(dataset_configs, algo, algo_params, seed, batches_per_epoch, n_epochs,
-<<<<<<< HEAD
-        torch_num_threads, repl_batch_save_interval, _config):
-=======
-        torch_num_threads, is_multitask, _config):
->>>>>>> 26ef84fa
+        torch_num_threads, repl_batch_save_interval, is_multitask, _config):
     # TODO fix to not assume FileStorageObserver always present
 
     log_dir = represent_ex.observers[0].dir
@@ -150,7 +145,6 @@
     color_space = combined_meta['color_space']
     observation_space = combined_meta['observation_space']
     action_space = combined_meta['action_space']
-<<<<<<< HEAD
 
     # callbacks for saving example batches
     def make_batch_saver(interval):
@@ -173,7 +167,6 @@
     repl_end_callbacks.append(make_batch_saver(0))
 
     # instantiate algo
-=======
     dataset_configs_multitask = np.all([config_specifies_task_name(config_dict)
                                         for config_dict in dataset_configs])
     if is_multitask:
@@ -182,7 +175,6 @@
     else:
         assert not dataset_configs_multitask, "dataset_configs implies a multitask training setup, but " \
                                               "is_multitask is set to False; please fix to make consistent"
->>>>>>> 26ef84fa
     assert issubclass(algo, RepresentationLearner)
     algo_params = dict(algo_params)
     algo_params['augmenter_kwargs'] = {
