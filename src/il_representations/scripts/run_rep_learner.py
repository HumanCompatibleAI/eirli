--- conflicted
+++ resolved
@@ -4,7 +4,6 @@
 import sacred
 from sacred import Experiment
 from sacred.observers import FileStorageObserver
-<<<<<<< HEAD
 import torch
 
 from il_representations import algos
@@ -15,18 +14,6 @@
 from il_representations.envs.config import (env_cfg_ingredient,
                                             env_data_ingredient)
 
-=======
-from stable_baselines3.common.policies import ActorCriticPolicy
-from stable_baselines3.ppo import PPO
-import il_representations.envs.auto as auto_env
-import torch
-
-from il_representations.algos.representation_learner import RepresentationLearner, get_default_args
-from il_representations.algos.utils import LinearWarmupCosine
-from il_representations import algos
-from il_representations.envs.config import benchmark_ingredient
-from il_representations.policy_interfacing import EncoderFeatureExtractor
->>>>>>> d2dbbc96
 sacred.SETTINGS['CAPTURE_MODE'] = 'sys'  # workaround for sacred issue#740
 represent_ex = Experiment(
     'repl', ingredients=[env_cfg_ingredient, env_data_ingredient])
