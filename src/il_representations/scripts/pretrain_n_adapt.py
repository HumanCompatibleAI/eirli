--- conflicted
+++ resolved
@@ -508,7 +508,6 @@
 
 
 def trainable_function(config):
-<<<<<<< HEAD
     # The 'config' dict that gets passed in looks something like this:
     #
     # {
@@ -587,95 +586,6 @@
                               log_dir=log_dir)
 
     return trainable_function_inner(**inner_kwargs)
-=======
-    # "config" argument is passed in by Ray Tune
-    shared_config_keys = ['env_cfg', 'env_data', 'venv_opts']
-
-    extra_params = {}
-
-    # Take out all of the elements in the config that
-    # are parameters governing this function, rather than
-    # underlying sacred configs
-    for k in config['extra_config_keys']:
-        extra_params[k] = config[k]
-        del config[k]
-    del config['extra_config_keys']
-
-    if extra_params['stages_to_run'] == StagesToRun.REPL_AND_IL:
-        keys_to_add = [
-            'env_cfg', 'env_data', 'venv_opts', 'il_train', 'il_test',
-            'repl',
-        ]
-    elif extra_params['stages_to_run'] == StagesToRun.IL_ONLY:
-        keys_to_add = [
-            'env_cfg', 'env_data', 'venv_opts', 'il_train', 'il_test',
-        ]
-    elif extra_params['stages_to_run'] == StagesToRun.REPL_ONLY:
-        keys_to_add = ['env_cfg', 'env_data', 'repl']
-    else:
-        raise ValueError(f"stages_to_run has invalid value {config['stages_to_run']}")
-
-    inflated_configs = {}
-
-    # Unwrap all wrapped ingredient baseline configs
-    # that were passed around as Ray parameters
-    for key in extra_params['wrapped_config_keys']:
-        assert f"{key}_frozen" in config, f"No version of {key} config " \
-                                          f"(under {key}_frozen) found in config"
-
-        inflated_configs[key] = config[f"{key}_frozen"].config_dict
-
-        # Delete the keys for cleanliness' sake
-        del config[f"{key}_frozen"]
-    shared_configs = {k:inflated_configs[k] for k in shared_config_keys}
-    logging.warning(f"Config keys: {config.keys()}")
-    config = expand_dict_keys(config)
-
-    # add empty update dicts if necessary to avoid crashing
-    # FIXME(sam): decide whether this is the appropriate defensive thing to
-    # do. It would be nice if we caught errors where the user tries to,
-    # e.g., tune repL, but does not specify anything to tune _over_.
-
-    for key in keys_to_add:
-        if key not in config:
-            config[key] = {}
-
-    if extra_params['stages_to_run'] == StagesToRun.REPL_AND_IL:
-        run_end2end_exp(rep_ex_config=inflated_configs['repl'],
-                        il_train_ex_config=inflated_configs['il_train'],
-                        il_test_ex_config=inflated_configs['il_test'],
-                        shared_configs=shared_configs, config=config,
-                        reuse_repl=extra_params['reuse_repl'],
-                        repl_encoder_path=extra_params['repl_encoder_path'],
-                        log_dir=extra_params['log_dir'],
-                        full_run_start_time=extra_params['run_start_time'])
-    if extra_params['stages_to_run'] == StagesToRun.IL_ONLY:
-        run_il_only_exp(il_train_ex_config=inflated_configs['il_train'],
-                        il_test_ex_config=inflated_configs['il_test'],
-                        shared_configs=shared_configs, config=config,
-                        log_dir=extra_params['log_dir'])
-    if extra_params['stages_to_run'] == StagesToRun.REPL_ONLY:
-        run_repl_only_exp(rep_ex_config=inflated_configs['repl'],
-                          shared_configs=shared_configs, config=config,
-                          log_dir=extra_params['log_dir'])
-
-
-def update_skopt_space_and_ref_configs(skopt_space,
-                                       skopt_ref_configs,
-                                       update_dict):
-    for k, v in update_dict.items():
-        # update space and reference configs with this key
-        skopt_space[k] = skopt.space.Categorical([v])
-        for ref_config in skopt_ref_configs:
-            ref_config[k] = v
-    # update space and reference configs with key list
-    ex_key = 'extra_config_keys'
-    key_tup = tuple(k for k in update_dict.keys())
-    skopt_space[ex_key] = skopt.space.Categorical([key_tup])
-    for ref_config in skopt_ref_configs:
-        ref_config[ex_key] = key_tup
-    return skopt_space, skopt_ref_configs
->>>>>>> 88818e1e
 
 
 @chain_ex.main
@@ -706,15 +616,8 @@
         'il_test': il_test_ex_config,
         'env_cfg': env_cfg_config,
         'env_data': env_data_config,
-<<<<<<< HEAD
         'venv_opts': venv_opts_config,
     }
-=======
-        'venv_opts': venv_opts_config}
-
-    # Make keys() into a real tuple
-    wrapped_config_keys = tuple(k for k in ingredient_configs_dict.keys())
->>>>>>> 88818e1e
 
     # These are values from the config that we want to be set for all experiments,
     # and that we need to pass in through either the spec or the skopt config so
@@ -801,21 +704,15 @@
             (key, value) for key, value in sorted(skopt_space.items())
         ])
         for k, v in list(sorted_space.items()):
-<<<<<<< HEAD
             # Cast each value in sorted_space to a skopt Dimension object, then
             # make the name of the Dimension object match the corresponding
             # key. This is the step that converts tuple ranges---like `(1e-3,
             # 2.0, 'log-uniform')`---to actual skopt `Space` objects.
-            new_v = skopt.space.check_dimension(v)
-=======
-            # cast each value in sorted_space to a skopt Dimension object, then
-            # make the name of the Dimension object match the corresponding key
             try:
                 new_v = skopt.space.check_dimension(v)
             except ValueError:
                 # Raise actually-informative value error instead
                 raise ValueError(f"Dimension issue: k:{k} v: {v}")
->>>>>>> 88818e1e
             new_v.name = k
             sorted_space[k] = new_v
         skopt_optimiser = skopt.optimizer.Optimizer([*sorted_space.values()],
