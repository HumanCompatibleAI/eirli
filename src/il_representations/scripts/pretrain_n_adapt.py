--- conflicted
+++ resolved
@@ -14,23 +14,16 @@
 import sacred
 from sacred import Experiment
 from sacred.observers import FileStorageObserver
-<<<<<<< HEAD
 from skopt.optimizer import Optimizer
-=======
 import skopt
 
->>>>>>> ba291370
 from il_representations.envs.config import benchmark_ingredient
 from il_representations.scripts.il_test import il_test_ex
 from il_representations.scripts.il_train import il_train_ex
 from il_representations.scripts.run_rep_learner import represent_ex
 from il_representations.scripts.utils import detect_ec2, sacred_copy, update
-<<<<<<< HEAD
 from il_representations.scripts.hp_tuning import make_hp_tuning_configs
-from il_representations.scripts import experimental_conditions
-=======
 from il_representations.scripts import experimental_conditions  # noqa: F401
->>>>>>> ba291370
 
 
 sacred.SETTINGS['CAPTURE_MODE'] = 'sys'  # workaround for sacred issue#740
@@ -365,375 +358,6 @@
     del _
 
 
-<<<<<<< HEAD
-=======
-@chain_ex.named_config
-def cfg_tune_augmentations():
-    # Don't appear to be able to specify REPL named configs here
-    use_skopt = True
-    skopt_search_mode = 'max'
-    metric = 'return_mean'
-    stages_to_run = StagesToRun.REPL_AND_IL
-    repl = {
-        'use_random_rollouts': False,
-        'ppo_finetune': False,
-        # this isn't a lot of training, but should be enough to tell whether
-        # loss goes down quickly
-        'pretrain_batches': 1000, # TODO unsure if this is too many
-
-    }
-
-    skopt_space = collections.OrderedDict([
-        ('repl:algo_params:augmenter_kwargs:augmenter_spec', [
-            "translate,rotate,gaussian_blur", "translate,rotate",
-            "translate", "translate, gaussian_blur",
-            "translate,rotate,flip_ud,flip_lr"
-        ])
-    ])
-
-    tune_run_kwargs = dict(num_samples=25) #5 seeds per setting, in expectation
-
-    _ = locals()
-    del _
-
-
-@chain_ex.named_config
-def cfg_tune_vae_learning_rate():
-    # Don't appear to be able to specify REPL named configs here
-    use_skopt = True
-    skopt_search_mode = 'max'
-    metric = 'return_mean'
-    stages_to_run = StagesToRun.REPL_AND_IL
-    repl = {
-        'use_random_rollouts': False,
-        'ppo_finetune': False,
-        # this isn't a lot of training, but should be enough to tell whether
-        # loss goes down quickly
-        'pretrain_batches': 1000, # TODO unsure if this is too many
-
-    }
-
-    skopt_space = collections.OrderedDict([
-
-        ('repl:algo_params:optimizer_kwargs:lr', (1e-6, 1e-2, 'log-uniform'))
-    ])
-
-    tune_run_kwargs = dict(num_samples=50) #5 seeds per setting, in expectation
-    _ = locals()
-    del _
-
-
-@chain_ex.named_config
-def cfg_tune_moco():
-    # these settings will be the same for all rep learning tune runs
-    use_skopt = True
-    skopt_search_mode = 'min'
-    metric = 'repl_loss'
-    stages_to_run = StagesToRun.REPL_AND_IL
-
-    # the following settings are algorithm-specific
-    repl = {
-        'algo': 'MoCo',
-        'use_random_rollouts': False,
-        'ppo_finetune': False,
-        # this isn't a lot of training, but should be enough to tell whether
-        # loss goes down quickly
-        'pretrain_batches': 1000,
-
-    }
-
-    # this MUST be an ordered dict; skopt only looks at values (not k/v
-    # mappings), so we must preserve the order of both values and keys
-    skopt_space = collections.OrderedDict([
-        # Below are some examples of ways you can declare opt variables.
-        #
-        # Using a log-uniform prior between some bounds:
-        # ('lr', (1e-4, 1e-2, 'log-uniform')),
-        #
-        # Using a uniform distribution over integers:
-        # ('nrollouts', (30, 150)),
-        #
-        # Using just a single value (in this case a float):
-        # ('l1reg', [0.0]),
-        ('repl:algo_params:augmenter_kwargs:augmenter_spec', [
-            "translate,rotate,gaussian_blur", "translate,rotate",
-            "translate,rotate,flip_ud,flip_lr"
-        ]),
-        ('repl:algo_params:batch_size', (64, 512)),
-        ('repl:algo_params:encoder_kwargs:momentum_weight', (0.95, 0.999,
-                                                             'log-uniform')),
-        ('repl:algo_params:optimizer_kwargs:lr', (1e-6, 1e-2, 'log-uniform')),
-        ('repl:algo_params:representation_dim', (8, 512)),
-        ('repl:algo_params:encoder_kwargs:obs_encoder_cls', ['BasicCNN', 'MAGICALCNN']),
-
-        ('il_train:freeze_encoder', [True, False]),
-    ])
-    if repl['algo'] == 'MoCoWithProjection':
-        skopt_space['repl:algo_params:decoder_kwargs:momentum_weight'] = (0.95, 0.999, 'log-uniform')
-        skopt_space['repl:algo_params:projection_dim'] = (64, 256)
-
-    if repl['algo'] == 'MoCo':
-        skopt_ref_configs = [{
-            'repl:algo_params:augmenter_kwargs:augmenter_spec':
-                "translate,rotate,gaussian_blur",
-            'repl:algo_params:batch_size':
-                512,
-            'repl:algo_params:encoder_kwargs:momentum_weight':
-                0.98,
-            'repl:algo_params:optimizer_kwargs:lr':
-                3e-5,
-            'repl:algo_params:representation_dim':
-                128,
-            'repl:algo_params:encoder_kwargs:obs_encoder_cls':
-                'BasicCNN',
-            'il_train:freeze_encoder':
-                True,
-            'il_test:n_rollouts':
-                10
-            }
-        ]
-    elif repl['algo'] == 'MoCoWithProjection':
-        skopt_ref_configs = [{
-            'repl:algo_params:augmenter_kwargs:augmenter_spec':
-                "translate,rotate,gaussian_blur",
-            'repl:algo_params:batch_size':
-                512,
-            'repl:algo_params:decoder_kwargs:momentum_weight':
-                0.99,
-            'repl:algo_params:encoder_kwargs:momentum_weight':
-                0.999,
-            'repl:algo_params:optimizer_kwargs:lr':
-                3e-5,
-            'repl:algo_params:projection_dim':
-                64,
-            'repl:algo_params:representation_dim':
-                128,
-            'repl:encoder_kwargs:obs_encoder_cls':
-                'BasicCNN',
-            'il_train:freeze_encoder':
-                True,
-            'il_test:n_rollouts':
-                10
-            }
-        ]
-    # do up to 200 runs of hyperparameter tuning
-    # WARNING: This may require customisation on the command line. You want the
-    # number to be high enough that the script will keep running for at least a
-    # few days.
-    tune_run_kwargs = dict(num_samples=50)
-
-    _ = locals()
-    del _
-
-
-@chain_ex.named_config
-def cfg_tune_cpc():
-    # these settings will be the same for all rep learning tune runs
-    use_skopt = True
-    skopt_search_mode = 'max'
-    metric = 'return_mean'
-    stages_to_run = StagesToRun.REPL_AND_IL
-
-    # the following settings are algorithm-specific
-    repl = {
-        'algo': 'TemporalCPC',
-        'use_random_rollouts': False,
-        'ppo_finetune': False,
-        # this isn't a lot of training, but should be enough to tell whether
-        # loss goes down quickly
-        'pretrain_batches': 16,
-    }
-    # this MUST be an ordered dict; skopt only looks at values (not k/v
-    # mappings), so we must preserve the order of both values and keys
-    skopt_space = collections.OrderedDict([
-        ('repl:algo_params:batch_size', (64, 512)),
-        ('repl:algo_params:optimizer_kwargs:lr', (1e-6, 1e-2, 'log-uniform')),
-        ('repl:algo_params:representation_dim', (8, 512)),
-        ('repl:algo_params:encoder_kwargs:obs_encoder_cls', ['BasicCNN', 'MAGICALCNN']),
-        ('repl:algo_params:augmenter_kwargs:augmenter_spec', [
-            "translate,rotate,gaussian_blur", "translate,rotate",
-            "translate,rotate,flip_ud,flip_lr"
-        ]),
-        ('il_train:freeze_encoder', [True, False]),
-
-        # This doesn't change the default settings in il_test, but it is important to include some
-        # config of il_test so Ray tune doesn't complain
-        ('il_test:n_rollouts', [10])
-    ])
-
-    if repl['algo'] == 'ActionConditionedTemporalCPC':
-        skopt_space['repl:algo_params:decoder_kwargs:action_encoding_dim'] = (64, 512)
-        skopt_space['repl:algo_params:decoder_kwargs:action_embedding_dim'] = (5, 30)
-    elif repl['algo'] == 'RecurrentCPC':
-        skopt_space['repl:algo_params:encoder_kwargs:rnn_output_dim'] = (8, 256)
-
-    if repl['algo'] == 'TemporalCPC':
-        skopt_ref_configs = [{
-            'repl:algo_params:batch_size':
-            64,
-            'repl:algo_params:optimizer_kwargs:lr':
-            0.0003,
-            'repl:algo_params:representation_dim':
-            512,
-            'repl:algo_params:encoder_kwargs:obs_encoder_cls':
-            'BasicCNN',
-            'repl:algo_params:augmenter_kwargs:augmenter_spec':
-            "translate,rotate,gaussian_blur",
-            'il_train:freeze_encoder':
-                True,
-            'il_test:n_rollouts':
-                10
-        }]
-    elif repl['algo'] == 'ActionConditionedTemporalCPC':
-        skopt_ref_configs = [{
-            'repl:algo_params:batch_size':
-                128,
-            'repl:algo_params:representation_dim':
-                128,
-            'repl:algo_params:optimizer_kwargs:lr':
-                1e-3,
-            'repl:algo_params:encoder_kwargs:obs_encoder_cls':
-                'BasicCNN',
-            'repl:algo_params:decoder_kwargs:action_encoding_dim': 128,
-            'repl:algo_params:decoder_kwargs:action_embedding_dim': 5,
-            'repl:algo_params:augmenter_kwargs:augmenter_spec':
-                "translate,rotate,gaussian_blur",
-            'il_train:freeze_encoder':
-                True,
-            'il_test:n_rollouts':
-                10
-        }]
-    elif repl['algo'] == 'RecurrentCPC':
-        skopt_ref_configs = [{
-            'repl:algo_params:batch_size':
-                128,
-            'repl:algo_params:encoder_kwargs:rnn_output_dim':
-                64,
-            'repl:algo_params:optimizer_kwargs:lr':
-                0.001,
-            'repl:algo_params:representation_dim':
-                128,
-            'repl:algo_params:encoder_kwargs:obs_encoder_cls':
-                'BasicCNN',
-            'repl:algo_params:augmenter_kwargs:augmenter_spec':
-                "translate,rotate,gaussian_blur",
-            'il_train:freeze_encoder':
-                True,
-            'il_test:n_rollouts':
-                10
-        }]
-    else:
-        raise NotImplementedError(f"{repl['algo']} not implemented!")
-
-    # do up to 200 runs of hyperparameter tuning
-    # WARNING: This may require customisation on the command line. You want the
-    # number to be high enough that the script will keep running for at least a
-    # few days.
-    tune_run_kwargs = dict(num_samples=15)
-
-    _ = locals()
-    del _
-
-
-@chain_ex.named_config
-def cfg_tune_dynamics():
-    # these settings will be the same for all rep learning tune runs
-    use_skopt = True
-    skopt_search_mode = 'min'
-    metric = 'repl_loss'
-    stages_to_run = StagesToRun.REPL_ONLY
-
-    # the following settings are algorithm-specific
-    repl = {
-        'algo': 'DynamicsPrediction',
-        'use_random_rollouts': False,
-        'ppo_finetune': False,
-        # this isn't a lot of training, but should be enough to tell whether
-        # loss goes down quickly
-        'pretrain_batches': 250,
-    }
-    # this MUST be an ordered dict; skopt only looks at values (not k/v
-    # mappings), so we must preserve the order of both values and keys
-    skopt_space = collections.OrderedDict([
-        ('repl:algo_params:batch_size', (256, 512)),
-        ('repl:algo_params:optimizer_kwargs:lr', (1e-6, 1e-2, 'log-uniform')),
-        ('repl:algo_params:representation_dim', (8, 512)),
-        ('repl:algo_params:encoder_kwargs:obs_encoder_cls', ['BasicCNN', 'MAGICALCNN']),
-        ('repl:algo_params:encoder_kwargs:action_encoding_dim', (8, 128)),
-        ('repl:algo_params:encoder_kwargs:action_embedding_dim', (5, 30)),
-    ])
-    skopt_ref_configs = [
-
-        {
-            'repl:algo_params:batch_size':  256,
-            'repl:algo_params:optimizer_kwargs:lr': 0.0003,
-            'repl:algo_params:representation_dim': 64,
-            'repl:algo_params:encoder_kwargs:obs_encoder_cls': 'BasicCNN',
-            'repl:algo_params:encoder_kwargs:action_encoding_dim': 16,
-            'repl:algo_params:encoder_kwargs:action_embedding_dim': 16
-        },
-
-    ]
-    # do up to 200 runs of hyperparameter tuning
-    # WARNING: This may require customisation on the command line. You want the
-    # number to be high enough that the script will keep running for at least a
-    # few days.
-    tune_run_kwargs = dict(num_samples=200)
-    ray_init_kwargs = dict(
-        memory=None,
-        object_store_memory=None,
-        include_dashboard=False,
-    )
-
-    _ = locals()
-    del _
-
-
-@chain_ex.named_config
-def cfg_tune_inverse_dynamics():
-    # these settings will be the same for all rep learning tune runs
-    use_skopt = True
-    skopt_search_mode = 'min'
-    metric = 'repl_loss'
-    stages_to_run = StagesToRun.REPL_ONLY
-
-    # the following settings are algorithm-specific
-    repl = {
-        'algo': 'InverseDynamicsPrediction',
-        'use_random_rollouts': False,
-        'ppo_finetune': False,
-        # this isn't a lot of training, but should be enough to tell whether
-        # loss goes down quickly
-        'pretrain_batches': 250,
-    }
-    # this MUST be an ordered dict; skopt only looks at values (not k/v
-    # mappings), so we must preserve the order of both values and keys
-    skopt_space = collections.OrderedDict([
-        ('repl:algo_params:batch_size', (64, 512)),
-        ('repl:algo_params:optimizer_kwargs:lr', (1e-6, 1e-2, 'log-uniform')),
-        ('repl:algo_params:representation_dim', (8, 512)),
-        ('repl:algo_params:encoder_kwargs:obs_encoder_cls', ['BasicCNN', 'MAGICALCNN']),
-    ])
-    skopt_ref_configs = [
-
-        {
-            'repl:algo_params:batch_size':  256,
-            'repl:algo_params:optimizer_kwargs:lr': 0.0003,
-            'repl:algo_params:representation_dim': 64,
-            'repl:algo_params:eencoder_kwargs:obs_encoder_cls': 'BasicCNN',
-        },
-
-    ]
-    # do up to 200 runs of hyperparameter tuning
-    # WARNING: This may require customisation on the command line. You want the
-    # number to be high enough that the script will keep running for at least a
-    # few days.
-    tune_run_kwargs = dict(num_samples=200)
-
-    _ = locals()
-    del _
-
-
 @chain_ex.named_config
 def cfg_base_3seed_4cpu_pt3gpu():
     """Basic config that does three samples per config, using 5 CPU cores and
@@ -1005,7 +629,6 @@
 # TODO(sam): GAIL configs
 
 
->>>>>>> ba291370
 @chain_ex.main
 def run(exp_name, metric, spec, repl, il_train, il_test, benchmark,
         tune_run_kwargs, ray_init_kwargs, stages_to_run, use_skopt,
