--- conflicted
+++ resolved
@@ -105,15 +105,9 @@
 
 
 class SubdatasetExtractor:
-<<<<<<< HEAD
-    def __init__(self, n_trajs=None):
-        assert n_trajs is None or n_trajs > 0
-
-=======
     def __init__(self, n_trajs=None, n_trans=None):
-        assert sum([n_config is None for n_config in [n_trajs, n_trans]]) != 0, \
-        'Specify one or none of n_traj and n_trans, not both.'
->>>>>>> 4f749c40
+        assert n_trajs is None or n_trans is None, \
+            'Specify one or none of n_traj and n_trans, not both.'
         self.n_trajs = n_trajs
         self.n_trans = n_trans
 
@@ -122,8 +116,7 @@
         elif self.n_trans is not None:
             logging.info(f"Training with {self.n_trans} transitions.")
         else:
-            logging.info(f"Training with full data.")
-
+            logging.info("Training with full data.")
 
     def __call__(self, data_iter):
         trajectory_ind = 0
@@ -148,12 +141,8 @@
                 if trajectory_ind == self.n_trajs:
                     break
 
-<<<<<<< HEAD
-        assert self.n_trajs is None or trajectory_ind == self.n_trajs, \
-            (self.n_trajs, trajectory_ind)
-=======
-            assert self.n_trajs is None or trajectory_ind == self.n_trajs, (self.n_trajs, trajectory_ind)
->>>>>>> 4f749c40
+            assert self.n_trajs is None or trajectory_ind == self.n_trajs, \
+                (self.n_trajs, trajectory_ind)
 
 
 def strip_extensions(dataset):
