--- conflicted
+++ resolved
@@ -1,20 +1,17 @@
 import copy
+from time import time
 
 import pytest
 import ray
 from ray import tune
 
 from il_representations import algos
-<<<<<<< HEAD
 from il_representations.envs import auto
-from il_representations.scripts.pretrain_n_adapt import StagesToRun
-=======
 from il_representations.scripts.utils import StagesToRun, ReuseRepl
->>>>>>> 1b90748b
 from il_representations.test_support.configuration import (
     CHAIN_CONFIG, ENV_CFG_TEST_CONFIGS)
 from il_representations.utils import hash_configs
-from time import time
+
 
 def test_chain(chain_ex, file_observer):
     try:
@@ -43,6 +40,7 @@
     finally:
         if ray.is_initialized():
             ray.shutdown()
+
 
 @pytest.mark.parametrize("stages", list(StagesToRun))
 def test_individual_stages(chain_ex, file_observer, stages):
