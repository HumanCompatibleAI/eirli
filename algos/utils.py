import torch
import numpy as np
import random
import gym
import math
from torch.optim.lr_scheduler import _LRScheduler
import os
import torch
import numpy as np
import matplotlib.pyplot as plt
from datetime import datetime
from PIL import Image
import cv2
<<<<<<< HEAD
from stable_baselines3.common.vec_env import VecNormalize, VecFrameStack, DummyVecEnv, SubprocVecEnv
from stable_baselines3.common.monitor import Monitor
from stable_baselines3.common.cmd_util import make_atari_env
now = datetime.now()


def add_noise(state, noise_var):
    noise = np.random.normal(0, noise_var, state.shape[0])
=======

def add_noise(state, noise_std_dev):
    noise = np.random.normal(0, noise_std_dev, state.shape[0])
>>>>>>> 39eb7c5b
    noise_state = state + noise
    return noise_state


def show_image(image):
    im = Image.fromarray(image, 'RGB')
    im.show()


def gaussian_blur(img):
    image = np.array(img)
    image_blur = cv2.GaussianBlur(image, (3, 3), 0)
    new_image = image_blur
    return new_image


def show_plt_image(img):
    plt.imshow(img)
    plt.show()


# TODO: Have the calls to savefig below save to the log directory (or at least make the output directory in case it doesn't exist)
def plot(arr, env_id, gap=1):
    fig = plt.figure()
    x = np.arange(len(arr.shape[1])) * gap
    plt.plot(x, arr[0], marker='', color='steelblue', linewidth=0.8, alpha=0.9, label='Reward')
    plt.plot(x, arr[1], marker='', color='Green', linewidth=0.8, alpha=0.9, label='Lossx40')

    plt.legend(loc='lower right')
    plt.title(f"{env_id}", fontsize=14)
    plt.xlabel("episode", fontsize=12)
    plt.ylabel("score", fontsize=12)

    plt.savefig(os.path.abspath('../') + f'/output/[{time_now(datetime.now())}]{env_id}.png')
    plt.close(fig)


def plot_single(arr, label, msg):
    fig = plt.figure()
    x = np.array(list(range(len(arr))))
    plt.plot(x, arr, marker='', color='steelblue', linewidth=0.8, alpha=0.9, label=label)
    plt.legend(loc='upper right')
    plt.xlabel("episode", fontsize=12)

    plt.savefig(os.path.abspath('../') + f'/output/[{time_now(datetime.now())}]{msg}.png')
    plt.close(fig)


def save_model(model, env_id, save_path):
    os.makedirs(save_path, exist_ok=True)
    torch.save(model.state_dict(), os.path.join(save_path, f'[{time_now(datetime.now())}]{env_id}.ckpt'))


def time_now(n):
    date_time = n.strftime("%m-%d-%Y-%H-%M-%S")
    return date_time


class Logger:
    def __init__(self, log_dir):
        self.file = os.path.join(log_dir, f'train_log.txt')

    def log(self, msg):
        t = datetime.now()
        message = f"[{time_now(t)}] {msg}"
        print(message)
        f = open(self.file, "a+", buffering=1)
        f.write(message + '\n')
        f.close()


class LinearWarmupCosine(_LRScheduler):
    def __init__(self, optimizer, warmup_epoch, T_max, eta_min=0, last_epoch=-1):
        self.T_max = T_max
        self.eta_min = eta_min
        self.warmup_epoch = warmup_epoch
        super(LinearWarmupCosine, self).__init__(optimizer, last_epoch)

    def get_lr(self):
        if self.warmup_epoch > 0:
            if self.last_epoch <= self.warmup_epoch:
                return [base_lr / self.warmup_epoch * self.last_epoch for base_lr in self.base_lrs]
        if ((self.last_epoch - self.warmup_epoch) - 1 - (self.T_max - self.warmup_epoch)) % (2 * (self.T_max - self.warmup_epoch)) == 0:
            return [group['lr'] + (base_lr - self.eta_min) *
                    (1 - math.cos(math.pi / (self.T_max - self.warmup_epoch))) / 2
                    for base_lr, group in
                    zip(self.base_lrs, self.optimizer.param_groups)]
        else:
            return [(1 + math.cos(math.pi * (self.last_epoch - self.warmup_epoch) / (self.T_max - self.warmup_epoch))) /
                    (1 + math.cos(math.pi * ((self.last_epoch - self.warmup_epoch) - 1) / (self.T_max - self.warmup_epoch))) *
                    (group['lr'] - self.eta_min) + self.eta_min
                    for group in self.optimizer.param_groups]


def set_global_seeds(seed):
    """
    set the seed for python random, tensorflow, numpy and gym spaces

    :param seed: (int) the seed
    """
    torch.manual_seed(seed)
    np.random.seed(seed)
    random.seed(seed)
    # prng was removed in latest gym version
    if hasattr(gym.spaces, 'prng'):
        gym.spaces.prng.seed(seed)


def accuracy(output, target, topk=(1,)):
    """Computes the precision@k for the specified values of k"""
    maxk = max(topk)
    batch_size = target.size(0)

    _, pred = output.topk(maxk, 1, True, True)
    pred = pred.t()
    correct = pred.eq(target.view(1, -1).expand_as(pred))

    res = []
    for k in topk:
        correct_k = correct[:k].view(-1).float().sum(0, keepdim=True)
        res.append(correct_k.mul_(100.0 / batch_size))
    return res


class AverageMeter(object):
    def __init__(self):
        self.reset()

    def reset(self):
        self.val = 0
        self.avg = 0
        self.sum = 0
        self.count = 0

    def update(self, val, n=1):
        self.val = val
        self.sum += val * n
        self.count += n
        self.avg = self.sum / self.count<|MERGE_RESOLUTION|>--- conflicted
+++ resolved
@@ -11,20 +11,10 @@
 from datetime import datetime
 from PIL import Image
 import cv2
-<<<<<<< HEAD
-from stable_baselines3.common.vec_env import VecNormalize, VecFrameStack, DummyVecEnv, SubprocVecEnv
-from stable_baselines3.common.monitor import Monitor
-from stable_baselines3.common.cmd_util import make_atari_env
-now = datetime.now()
 
-
-def add_noise(state, noise_var):
-    noise = np.random.normal(0, noise_var, state.shape[0])
-=======
 
 def add_noise(state, noise_std_dev):
     noise = np.random.normal(0, noise_std_dev, state.shape[0])
->>>>>>> 39eb7c5b
     noise_state = state + noise
     return noise_state
 
