--- conflicted
+++ resolved
@@ -1,17 +1,10 @@
 from .representation_learner import RepresentationLearner
 from .encoders import MomentumEncoder, InverseDynamicsEncoder, DynamicsEncoder, RecurrentEncoder, StochasticEncoder, DeterministicEncoder
-<<<<<<< HEAD
 from .decoders import ProjectionHead, NoOp, MomentumProjectionHead, BYOLProjectionHead, ActionConditionedVectorDecoder, TargetProjection
 from .losses import SymmetricContrastiveLoss, AsymmetricContrastiveLoss, MSELoss, CEBLoss, \
-    QueueAsymmetricContrastiveLoss, BatchAsymmetricContrastiveLoss, \
-    MatMulSymmetricContrastiveLoss, CosineSymmetricContrastiveLoss
+    QueueAsymmetricContrastiveLoss, BatchAsymmetricContrastiveLoss
+
 from .augmenters import AugmentContextAndTarget, AugmentContextOnly, NoAugmentation
-=======
-from .decoders import ProjectionHead, NoOp, MomentumProjectionHead, BYOLProjectionHead, ActionConditionedVectorDecoder
-from .losses import SymmetricContrastiveLoss, AsymmetricContrastiveLoss, MSELoss, CEBLoss, \
-    QueueAsymmetricContrastiveLoss, BatchAsymmetricContrastiveLoss
-from .augmenters import AugmentContextAndTarget, AugmentContextOnly
->>>>>>> 61bd08b8
 from .pair_constructors import IdentityPairConstructor, TemporalOffsetPairConstructor
 from .batch_extenders import QueueBatchExtender
 from .optimizers import LARS
@@ -71,7 +64,7 @@
                                      log_dir=log_dir,
                                      encoder=DeterministicEncoder,
                                      decoder=ProjectionHead,
-                                     loss_calculator=MatMulSymmetricContrastiveLoss,
+                                     loss_calculator=SymmetricContrastiveLoss,
                                      augmenter=AugmentContextAndTarget,
                                      target_pair_constructor=IdentityPairConstructor,
                                      **kwargs)
@@ -264,7 +257,6 @@
                                   target_pair_constructor=TemporalOffsetPairConstructor,
                                   **kwargs)
 
-<<<<<<< HEAD
 class FixedVarianceTargetProjectedCEB(RepresentationLearner):
     """
     """
@@ -280,8 +272,6 @@
                                                               **kwargs)
 
 
-=======
->>>>>>> 61bd08b8
 
 class ActionConditionedTemporalCPC(RepresentationLearner):
     """
@@ -306,10 +296,6 @@
                                                            target_pair_constructor=TemporalOffsetPairConstructor,
                                                            encoder=DeterministicEncoder,
                                                            decoder=ActionConditionedVectorDecoder,
-<<<<<<< HEAD
-=======
-                                                           decoder_kwargs=decoder_kwargs,
->>>>>>> 61bd08b8
                                                            loss_calculator=BatchAsymmetricContrastiveLoss,
                                                            shuffle_batches=shuffle_batches,
                                                            **kwargs)
