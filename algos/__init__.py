from .representation_learner import RepresentationLearner
from .encoders import CNNEncoder, MomentumEncoder, InverseDynamicsEncoder, DynamicsEncoder
from .decoders import ProjectionHead, NoOp, MomentumProjectionHead, BYOLProjectionHead, LSTMHead
from .losses import SymmetricContrastiveLoss, AsymmetricContrastiveLoss, MSELoss
from .augmenters import AugmentContextAndTarget, AugmentContextOnly
from .pair_constructors import IdentityPairConstructor, TemporalOffsetPairConstructor
from .batch_extenders import QueueBatchExtender
from .optimizers import LARS




class SimCLR(RepresentationLearner):
    def __init__(self, env, log_dir, **kwargs):
        super(SimCLR, self).__init__(env=env,
                                     log_dir=log_dir,
                                     encoder=CNNEncoder,
                                     decoder=ProjectionHead,
                                     loss_calculator=SymmetricContrastiveLoss,
                                     augmenter=AugmentContextAndTarget,
                                     target_pair_constructor=IdentityPairConstructor,
                                     **kwargs)


class TemporalCPC(RepresentationLearner):
    def __init__(self, env, log_dir, **kwargs):
        super(TemporalCPC, self).__init__(env=env,
                                          log_dir=log_dir,
                                          encoder=CNNEncoder,
                                          decoder=NoOp,
                                          loss_calculator=AsymmetricContrastiveLoss,
                                          augmenter=AugmentContextOnly,
                                          target_pair_constructor=TemporalOffsetPairConstructor,
                                          **kwargs)


# NB these optimizer_kwargs are copy-pasted, and thus may not be sensible for MoCo
# Currently breaks due to batch sizes not being the same each run (sometimes < 256)
class MoCo(RepresentationLearner):
    def __init__(self, env, log_dir, queue_size=8192, **kwargs):
        super(MoCo, self).__init__(env=env,
                                   log_dir=log_dir,
                                   encoder=MomentumEncoder,
                                   decoder=NoOp,
                                   loss_calculator=AsymmetricContrastiveLoss,
                                   augmenter=AugmentContextAndTarget,
                                   target_pair_constructor=TemporalOffsetPairConstructor,
                                   batch_extender=QueueBatchExtender,
                                   queue_size=queue_size,
                                   **kwargs)


class MoCoWithProjection(RepresentationLearner):
    def __init__(self, env, log_dir, queue_size=8192, **kwargs):
        super(MoCoWithProjection, self).__init__(env=env,
                                                 log_dir=log_dir,
                                                 encoder=MomentumEncoder,
                                                 decoder=MomentumProjectionHead,
                                                 loss_calculator=AsymmetricContrastiveLoss,
                                                 augmenter=AugmentContextAndTarget,
                                                 target_pair_constructor=TemporalOffsetPairConstructor,
                                                 batch_extender=QueueBatchExtender,
                                                 queue_size=queue_size,
                                                 **kwargs)


class RNNTest(RepresentationLearner):
    def __init__(self, env, log_dir, **kwargs):
        super(RNNTest, self).__init__(env=env,
                                      log_dir=log_dir,
                                      encoder=CNNEncoder,
                                      decoder=LSTMHead,
                                      loss_calculator=AsymmetricContrastiveLoss,
                                      augmenter=AugmentContextAndTarget,
                                      target_pair_constructor=IdentityPairConstructor,
                                      recurrent=True,
                                      **kwargs)


class DynamicsPrediction(RepresentationLearner):
    def __init__(self, env, log_dir, **kwargs):
        super(DynamicsPrediction, self).__init__(env=env,
                                                 log_dir=log_dir,
                                                 encoder=DynamicsEncoder,
                                                 decoder=NoOp, # Should be a pixel decoder that takes in action, currently errors
                                                 loss_calculator=MSELoss,
                                                 augmenter=AugmentContextAndTarget,
                                                 target_pair_constructor=TemporalOffsetPairConstructor,
                                                 target_pair_constructor_kwargs={'mode': 'dynamics'},
                                                 **kwargs)


class InverseDynamicsPrediction(RepresentationLearner):
    def __init__(self, env, log_dir, **kwargs):
        super(InverseDynamicsPrediction, self).__init__(env=env,
                                                        log_dir=log_dir,
                                                        encoder=InverseDynamicsEncoder,
                                                        decoder=NoOp, # Should be a action decoder that takes in next obs representation
                                                        loss_calculator=MSELoss,
                                                        augmenter=AugmentContextAndTarget,
                                                        target_pair_constructor=TemporalOffsetPairConstructor,
                                                        target_pair_constructor_kwargs={'mode': 'inverse_dynamics'},
                                                        **kwargs)


<<<<<<< HEAD
class BYOL(RepresentationLearner):
    """Implementation of Bootstrap Your Own Latent: https://arxiv.org/pdf/2006.07733.pdf

    The hyperparameters do _not_ match those in the paper (see Section 3.2).
    Most notably, the momentum weight is set to a constant, instead of annealed
    from 0.996 to 1 via cosine scheduling.
    """
    def __init__(self, env, log_dir, **kwargs):
        super(BYOL, self).__init__(env=env,
                                   log_dir=log_dir,
                                   encoder=MomentumEncoder,
                                   decoder=BYOLProjectionHead,
                                   loss_calculator=MSELoss,
                                   augmenter=AugmentContextAndTarget,
                                   target_pair_constructor=IdentityPairConstructor,
                                   **kwargs)
=======
## Algos that should not be run in all-algo test because they are not yet finished
WIP_ALGOS = [DynamicsPrediction, InverseDynamicsPrediction]
>>>>>>> 869e22ce
<|MERGE_RESOLUTION|>--- conflicted
+++ resolved
@@ -103,7 +103,6 @@
                                                         **kwargs)
 
 
-<<<<<<< HEAD
 class BYOL(RepresentationLearner):
     """Implementation of Bootstrap Your Own Latent: https://arxiv.org/pdf/2006.07733.pdf
 
@@ -120,7 +119,6 @@
                                    augmenter=AugmentContextAndTarget,
                                    target_pair_constructor=IdentityPairConstructor,
                                    **kwargs)
-=======
+
 ## Algos that should not be run in all-algo test because they are not yet finished
 WIP_ALGOS = [DynamicsPrediction, InverseDynamicsPrediction]
->>>>>>> 869e22ce
