import torch
import torch.nn as nn
import copy
from torch.distributions import Normal

"""
Encoders conceptually serve as the bit of the representation learning architecture that learns the representation itself
(except in RNN cases, where encoders only learn the per-frame representation). 

The only real complex thing to note here is the MomentumEncoder architecture, which creates two CNNEncoders, 
and updates weights of one as a slowly moving average of the other. Note that this bit of momentum is separated 
from the creation and filling of a queue of representations, which is handled by the BatchExtender module 
"""

DEFAULT_CNN_ARCHITECTURE = {
    'CONV': [
                {'out_dim': 32, 'kernel_size': 8, 'stride': 4},
                {'out_dim': 64, 'kernel_size': 4, 'stride': 2},
                {'out_dim': 64, 'kernel_size': 3, 'stride': 1},
            ],
    'DENSE': [
                {'in_dim': 64*7*7}
             ]
}

class Encoder(nn.Module):
    def encode_target(self, x):
        return self.forward(x)

    def encode_context(self, x):
        return self.forward(x)

    def encode_extra_context(self, x):
        return x


<<<<<<< HEAD
class CNNEncoder(Encoder):
    def __init__(self, obs_shape, representation_dim, architecture=DEFAULT_CNN_ARCHITECTURE):
=======
class CNNEncoder(nn.Module):
    def __init__(self, obs_shape, representation_dim, architecture=DEFAULT_CNN_ARCHITECTURE, learn_scale=False):
>>>>>>> 869e22ce
        super(CNNEncoder, self).__init__()

        self.input_channel = obs_shape[2]
        self.representation_dim = representation_dim
        self.conv_layers = []
        self.dense_layers = []
        for layer_spec in architecture['CONV']:
            self.conv_layers.append(nn.Conv2d(self.input_channel, layer_spec['out_dim'],
                                              kernel_size=layer_spec['kernel_size'], stride=layer_spec['stride']))
            self.input_channel = layer_spec['out_dim']
        # Needs to be a ModuleList rather than just a list for the parameters of the listed layers
        # to be visible as part of the module .parameters() return
        self.conv_layers = nn.ModuleList(self.conv_layers)

        for ind, layer_spec in enumerate(architecture['DENSE'][:-1]):
            in_dim, out_dim = layer_spec.get('in_dim'), layer_spec.get('out_dim')
            self.dense_layers.append(nn.Linear(in_dim, out_dim))
        self.mean_layer = nn.Linear(architecture['DENSE'][-1]['in_dim'], self.representation_dim)
        if learn_scale:
            self.scale_layer = nn.Linear(architecture['DENSE'][-1]['in_dim'], self.representation_dim)
        else:
            self.scale_layer = lambda x: torch.ones(self.representation_dim)

        self.dense_layers = nn.ModuleList(self.dense_layers)
        self.relu = nn.ReLU()

    def forward(self, x):
        x = x.permute(0, 3, 1, 2)
        x /= 255
        for conv_layer in self.conv_layers:
            x = self.relu(conv_layer(x))
        x = torch.flatten(x, 1)
        for dense_layer in self.dense_layers:
            x = self.relu(dense_layer(x))

        mean = self.mean_layer(x)
        scale = torch.exp(self.scale_layer(x))
        return Normal(loc=mean, scale=scale)


class DynamicsEncoder(CNNEncoder):
<<<<<<< HEAD
    # For the Dynamics encoder we want to keep the ground truth pixels as unencoded pixels
    def encode_target(self, x):
        return x
=======
    def __init__(self, obs_shape, representation_dim, architecture=DEFAULT_CNN_ARCHITECTURE):
        super(DynamicsEncoder, self).__init__(obs_shape, representation_dim, architecture)
        # For the Dynamics encoder we want to keep the ground truth pixels as unencoded pixels
        self.encode_target = lambda x: Normal(loc=x, scale=0)
>>>>>>> 869e22ce


class InverseDynamicsEncoder(CNNEncoder):
    def encode_extra_context(self, x):
        return self.forward(x)


class MomentumEncoder(Encoder):
    # TODO have some way to pass in optional momentum_weight param
    def __init__(self, obs_shape, representation_dim, learn_scale=False,
                 momentum_weight=0.999, architecture=DEFAULT_CNN_ARCHITECTURE):
        super(MomentumEncoder, self).__init__()
        self.query_encoder = CNNEncoder(obs_shape, representation_dim, architecture, learn_scale)
        self.key_encoder = copy.deepcopy(self.query_encoder)
        self.momentum_weight = momentum_weight

    def parameters(self, recurse=True):
        return self.query_encoder.parameters()

    def forward(self, x):
        return self.query_encoder(x)

    def encode_target(self, x):
        """
        Encoder target/keys using momentum-updated key encoder. Had some thought of making _momentum_update_key_encoder
        a backwards hook, but seemed overly complex for an initial POC
        :param x:
        :return:
        """
        with torch.no_grad():
            self._momentum_update_key_encoder()
            return self.key_encoder(x)

    @torch.no_grad()
    def _momentum_update_key_encoder(self):
        for param_q, param_k in zip(self.query_encoder.parameters(), self.key_encoder.parameters()):
            param_k.data = param_k.data * self.momentum_weight + param_q.data * (1. - self.momentum_weight)<|MERGE_RESOLUTION|>--- conflicted
+++ resolved
@@ -34,13 +34,9 @@
         return x
 
 
-<<<<<<< HEAD
+
 class CNNEncoder(Encoder):
-    def __init__(self, obs_shape, representation_dim, architecture=DEFAULT_CNN_ARCHITECTURE):
-=======
-class CNNEncoder(nn.Module):
     def __init__(self, obs_shape, representation_dim, architecture=DEFAULT_CNN_ARCHITECTURE, learn_scale=False):
->>>>>>> 869e22ce
         super(CNNEncoder, self).__init__()
 
         self.input_channel = obs_shape[2]
@@ -82,17 +78,9 @@
 
 
 class DynamicsEncoder(CNNEncoder):
-<<<<<<< HEAD
     # For the Dynamics encoder we want to keep the ground truth pixels as unencoded pixels
     def encode_target(self, x):
-        return x
-=======
-    def __init__(self, obs_shape, representation_dim, architecture=DEFAULT_CNN_ARCHITECTURE):
-        super(DynamicsEncoder, self).__init__(obs_shape, representation_dim, architecture)
-        # For the Dynamics encoder we want to keep the ground truth pixels as unencoded pixels
-        self.encode_target = lambda x: Normal(loc=x, scale=0)
->>>>>>> 869e22ce
-
+        return Normal(loc=x, scale=0)
 
 class InverseDynamicsEncoder(CNNEncoder):
     def encode_extra_context(self, x):
