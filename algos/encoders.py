import torch
import torch.nn as nn
import copy
from torch.distributions import MultivariateNormal
import numpy as np
from stable_baselines3.common.policies import NatureCNN
from gym.spaces import Box
from .utils import independent_multivariate_normal


"""
Encoders conceptually serve as the bit of the representation learning architecture that learns the representation itself
(except in RNN cases, where encoders only learn the per-frame representation). 

The only real complex thing to note here is the MomentumEncoder architecture, which creates two CNNEncoders, 
and updates weights of one as a slowly moving average of the other. Note that this bit of momentum is separated 
from the creation and filling of a queue of representations, which is handled by the BatchExtender module 
"""

DEFAULT_CNN_ARCHITECTURE = {
    'CONV': [
                {'out_dim': 32, 'kernel_size': 8, 'stride': 4},
                {'out_dim': 64, 'kernel_size': 4, 'stride': 2},
                {'out_dim': 64, 'kernel_size': 3, 'stride': 1},
            ],
    'DENSE': [
                {'in_dim': 64*7*7}
             ]
}

<<<<<<< HEAD
class DefaultStochasticCNN(nn.Module):
    def __init__(self, obs_space, representation_dim):
        super().__init__()
        self.input_channel = obs_space.shape[0]
=======
class Encoder(nn.Module):
    # Calls to self() will call self.forward()
    def encode_target(self, x, traj_info):
        return self(x, traj_info)

    def encode_context(self, x, traj_info):
        return self(x, traj_info)

    def encode_extra_context(self, x, traj_info):
        return x


class CNNEncoder(Encoder):
    def __init__(self, obs_shape, representation_dim, architecture=None, learn_scale=False):
        # obs_shape is assumed to be of form (H, W, C)
        # Note in TorchVision PILImages and Numpy arrays are (H, W, C) by default but tensors are (C, H, W)
        super(CNNEncoder, self).__init__()
        if architecture is None:
            architecture = DEFAULT_CNN_ARCHITECTURE
        self.input_channel = obs_shape[2]
>>>>>>> 4424bda6
        self.representation_dim = representation_dim

<<<<<<< HEAD
        for layer_spec in DEFAULT_CNN_ARCHITECTURE['CONV']:
            shared_network_layers.append(nn.Conv2d(self.input_channel, layer_spec['out_dim'],
                                                   kernel_size=layer_spec['kernel_size'], stride=layer_spec['stride']))
            shared_network_layers.append(nn.ReLU())
            self.input_channel = layer_spec['out_dim']

        shared_network_layers.append(nn.Flatten())
        for ind, layer_spec in enumerate(DEFAULT_CNN_ARCHITECTURE['DENSE'][:-1]):
            in_dim, out_dim = layer_spec.get('in_dim'), layer_spec.get('out_dim')
            shared_network_layers.append(nn.Linear(in_dim, out_dim))
            shared_network_layers.append(nn.ReLU())
=======
        if isinstance(architecture, nn.Module):
            assert not learn_scale
            self.shared_network = architecture
            self.mean_layer = lambda x: x
            self.scale_layer = lambda x: torch.ones(self.representation_dim)
        else:
            shared_network_layers = []
            for layer_spec in architecture['CONV']:
                shared_network_layers.append(nn.Conv2d(self.input_channel, layer_spec['out_dim'],
                                              kernel_size=layer_spec['kernel_size'], stride=layer_spec['stride']))
                shared_network_layers.append(nn.ReLU())
                self.input_channel = layer_spec['out_dim']

            shared_network_layers.append(nn.Flatten())
            for ind, layer_spec in enumerate(architecture['DENSE'][:-1]):
                in_dim, out_dim = layer_spec.get('in_dim'), layer_spec.get('out_dim')
                shared_network_layers.append(nn.Linear(in_dim, out_dim))
                shared_network_layers.append(nn.ReLU())
>>>>>>> 4424bda6

            self.shared_network = nn.Sequential(*shared_network_layers)

<<<<<<< HEAD
        self.mean_layer = nn.Linear(DEFAULT_CNN_ARCHITECTURE['DENSE'][-1]['in_dim'], self.representation_dim)
        self.scale_layer = nn.Linear(DEFAULT_CNN_ARCHITECTURE['DENSE'][-1]['in_dim'], self.representation_dim)


    def forward(self, x):
=======
            self.mean_layer = nn.Linear(architecture['DENSE'][-1]['in_dim'], self.representation_dim)


            if learn_scale:
                self.scale_layer = nn.Linear(architecture['DENSE'][-1]['in_dim'], self.representation_dim)
            else:
                self.scale_layer = lambda x: torch.ones(self.representation_dim)


    def forward(self, x, traj_info=None):
        x = x.permute(0, 3, 1, 2)
>>>>>>> 4424bda6
        shared_repr = self.shared_network(x)
        mean = self.mean_layer(shared_repr)
        scale = torch.exp(self.scale_layer(shared_repr))
        return mean, scale

class Encoder(nn.Module):
    # Calls to self() will call self.forward()
    def encode_target(self, x, traj_info):
        return self(x, traj_info)

    def encode_context(self, x, traj_info):
        return self(x, traj_info)

    def encode_extra_context(self, x, traj_info):
        return x


class DeterministicEncoder(Encoder):
    def __init__(self, obs_space, representation_dim, architecture_module_cls=None, scale_constant=1):
        """
        :param obs_space: The observation space that this Encoder will be used on
        :param representation_dim: The number of dimensions of the representation that will be learned
        :param architecture_module_cls: An internal architecture implementing `forward` to return a single vector
        representing the mean representation z of a fixed-variance representation distribution
        """
        super(DeterministicEncoder, self).__init__()
        self.representation_dim = representation_dim
        if architecture_module_cls is None:
            architecture_module_cls = NatureCNN
        self.network = architecture_module_cls(obs_space, representation_dim)
        self.scale_constant = scale_constant

    def forward(self, x, traj_info):
        features = self.network(x)
        return independent_multivariate_normal(loc=features, scale=self.scale_constant)


class StochasticEncoder(Encoder):
    def __init__(self, obs_space, representation_dim, architecture_model_cls=None):
        """
        :param obs_space: The observation space that this Encoder will be used on
        :param representation_dim: The number of dimensions of the representation that will be learned
        :param architecture_module_cls: An internal architecture implementing `forward` to return
        two vectors, representing the mean AND learned standard deviation of a representation distribution
        """
        super(StochasticEncoder, self).__init__()
        if architecture_model_cls is None:
            architecture_model_cls = DefaultStochasticCNN
        self.network = architecture_model_cls(obs_space, representation_dim)

    def forward(self, x, traj_info):
        features, scale = self.network(x)
        return independent_multivariate_normal(loc=features, scale=scale)


class DynamicsEncoder(DeterministicEncoder):
    # For the Dynamics encoder we want to keep the ground truth pixels as unencoded pixels
    def encode_target(self, x, traj_info):
        return independent_multivariate_normal(loc=x, scale=0)


class InverseDynamicsEncoder(DeterministicEncoder):
    def encode_extra_context(self, x, traj_info):
        return self.forward(x, traj_info)


class MomentumEncoder(Encoder):
    def __init__(self, obs_shape, representation_dim, learn_scale=False,
                 momentum_weight=0.999, inner_encoder_architecture_cls=None):
        super(MomentumEncoder, self).__init__()
        if learn_scale:
            inner_encoder_cls = StochasticEncoder
        else:
            inner_encoder_cls = DeterministicEncoder
        self.query_encoder = inner_encoder_cls(obs_shape, representation_dim, inner_encoder_architecture_cls)
        self.momentum_weight = momentum_weight
        self.key_encoder = copy.deepcopy(self.query_encoder)
        for param in self.key_encoder.parameters():
            param.requires_grad = False

    def forward(self, x, traj_info):
        return self.query_encoder(x, traj_info)

    def encode_target(self, x, traj_info):
        """
        Encoder target/keys using momentum-updated key encoder. Had some thought of making _momentum_update_key_encoder
        a backwards hook, but seemed overly complex for an initial proof of concept
        :param x:
        :return:
        """
        with torch.no_grad():
            self._momentum_update_key_encoder()
            z_dist = self.key_encoder(x, traj_info)
            return MultivariateNormal(loc=z_dist.loc.detach(), covariance_matrix=z_dist.covariance_matrix.detach())

    @torch.no_grad()
    def _momentum_update_key_encoder(self):
        for param_q, param_k in zip(self.query_encoder.parameters(), self.key_encoder.parameters()):
            param_k.data = param_k.data * self.momentum_weight + param_q.data * (1. - self.momentum_weight)


class RecurrentEncoder(Encoder):
    def __init__(self, obs_shape, representation_dim, learn_scale=False, num_recurrent_layers=2,
                 single_frame_repr_dim=None, min_traj_size=5, inner_encoder_architecture_cls=None, rnn_output_dim=64):
        super(RecurrentEncoder, self).__init__()
        self.num_recurrent_layers = num_recurrent_layers
        self.min_traj_size = min_traj_size
        self.representation_dim = representation_dim
        self.single_frame_repr_dim = representation_dim if single_frame_repr_dim is None else single_frame_repr_dim
        self.single_frame_encoder = DeterministicEncoder(obs_shape, self.single_frame_repr_dim,
                                                         inner_encoder_architecture_cls)
        self.context_rnn = nn.LSTM(self.single_frame_repr_dim, rnn_output_dim,
                                   self.num_recurrent_layers, batch_first=True)
        self.mean_layer = nn.Linear(rnn_output_dim, self.representation_dim)
        if learn_scale:
            self.scale_layer = nn.Linear(rnn_output_dim, self.representation_dim)
        else:
            self.scale_layer = self.ones_like_representation_dim

    def ones_like_representation_dim(self, x):
        return torch.ones(size=(x.shape[0], self.representation_dim,), device=x.device)

    def _reshape_and_stack(self, z, traj_info):
        batch_size = z.shape[0]
        input_shape = z.shape[1:]
        trajectory_id, timesteps = traj_info
        # We should have trajectory_id values for every element in the batch z
        assert len(z) == len(trajectory_id), "Every element in z must have a trajectory ID in a RecurrentEncoder"
        # A set of all distinct trajectory IDs
        trajectories = torch.unique(trajectory_id)
        padded_trajectories = []
        mask_lengths = []
        for trajectory in trajectories:
            traj_timesteps = timesteps[trajectory_id == trajectory]
            assert list(traj_timesteps) == sorted(list(traj_timesteps)), "Batches must be sorted to use a RecurrentEncoder"
            # Get all Z vectors associated with a trajectory, which have now been confirmed to be sorted timestep-wise
            traj_z = z[trajectory_id == trajectory]
            # Keep track of how many actual unpadded values were in the trajectory
            mask_lengths.append(traj_z.shape[0])
            pad_size = batch_size - traj_z.shape[0]
            padding = torch.zeros((pad_size,) + input_shape)
            padded_z = torch.cat([traj_z, padding])
            padded_trajectories.append(padded_z)
        assert np.mean(mask_lengths) > self.min_traj_size, f"Batches must contain trajectories with an average " \
                                                           f"length above {self.min_traj_size}. Trajectories found: {traj_info}"
        stacked_trajectories = torch.stack(padded_trajectories, dim=0)
        return stacked_trajectories, mask_lengths

    def encode_target(self, x, traj_info):
        return self.single_frame_encoder(x, traj_info)

    def forward(self, x, traj_info):
        # Reshape the input z to be (some number of) batch_size-length trajectories
        z = self.single_frame_encoder(x, traj_info).loc
        stacked_trajectories, mask_lengths = self._reshape_and_stack(z, traj_info)
        hiddens, final = self.context_rnn(stacked_trajectories)
        # Pull out only the hidden states corresponding to actual non-padding inputs, and concat together
        masked_hiddens = []
        for i, trajectory_length in enumerate(mask_lengths):
            masked_hiddens.append(hiddens[i][:trajectory_length])
        flattened_hiddens = torch.cat(masked_hiddens, dim=0)

        mean = self.mean_layer(flattened_hiddens)
        scale = self.scale_layer(flattened_hiddens)
        return independent_multivariate_normal(loc=mean, scale=scale)
<|MERGE_RESOLUTION|>--- conflicted
+++ resolved
@@ -28,36 +28,12 @@
              ]
 }
 
-<<<<<<< HEAD
 class DefaultStochasticCNN(nn.Module):
     def __init__(self, obs_space, representation_dim):
         super().__init__()
         self.input_channel = obs_space.shape[0]
-=======
-class Encoder(nn.Module):
-    # Calls to self() will call self.forward()
-    def encode_target(self, x, traj_info):
-        return self(x, traj_info)
-
-    def encode_context(self, x, traj_info):
-        return self(x, traj_info)
-
-    def encode_extra_context(self, x, traj_info):
-        return x
-
-
-class CNNEncoder(Encoder):
-    def __init__(self, obs_shape, representation_dim, architecture=None, learn_scale=False):
-        # obs_shape is assumed to be of form (H, W, C)
-        # Note in TorchVision PILImages and Numpy arrays are (H, W, C) by default but tensors are (C, H, W)
-        super(CNNEncoder, self).__init__()
-        if architecture is None:
-            architecture = DEFAULT_CNN_ARCHITECTURE
-        self.input_channel = obs_shape[2]
->>>>>>> 4424bda6
         self.representation_dim = representation_dim
 
-<<<<<<< HEAD
         for layer_spec in DEFAULT_CNN_ARCHITECTURE['CONV']:
             shared_network_layers.append(nn.Conv2d(self.input_channel, layer_spec['out_dim'],
                                                    kernel_size=layer_spec['kernel_size'], stride=layer_spec['stride']))
@@ -69,48 +45,14 @@
             in_dim, out_dim = layer_spec.get('in_dim'), layer_spec.get('out_dim')
             shared_network_layers.append(nn.Linear(in_dim, out_dim))
             shared_network_layers.append(nn.ReLU())
-=======
-        if isinstance(architecture, nn.Module):
-            assert not learn_scale
-            self.shared_network = architecture
-            self.mean_layer = lambda x: x
-            self.scale_layer = lambda x: torch.ones(self.representation_dim)
-        else:
-            shared_network_layers = []
-            for layer_spec in architecture['CONV']:
-                shared_network_layers.append(nn.Conv2d(self.input_channel, layer_spec['out_dim'],
-                                              kernel_size=layer_spec['kernel_size'], stride=layer_spec['stride']))
-                shared_network_layers.append(nn.ReLU())
-                self.input_channel = layer_spec['out_dim']
-
-            shared_network_layers.append(nn.Flatten())
-            for ind, layer_spec in enumerate(architecture['DENSE'][:-1]):
-                in_dim, out_dim = layer_spec.get('in_dim'), layer_spec.get('out_dim')
-                shared_network_layers.append(nn.Linear(in_dim, out_dim))
-                shared_network_layers.append(nn.ReLU())
->>>>>>> 4424bda6
 
             self.shared_network = nn.Sequential(*shared_network_layers)
 
-<<<<<<< HEAD
         self.mean_layer = nn.Linear(DEFAULT_CNN_ARCHITECTURE['DENSE'][-1]['in_dim'], self.representation_dim)
         self.scale_layer = nn.Linear(DEFAULT_CNN_ARCHITECTURE['DENSE'][-1]['in_dim'], self.representation_dim)
 
 
     def forward(self, x):
-=======
-            self.mean_layer = nn.Linear(architecture['DENSE'][-1]['in_dim'], self.representation_dim)
-
-
-            if learn_scale:
-                self.scale_layer = nn.Linear(architecture['DENSE'][-1]['in_dim'], self.representation_dim)
-            else:
-                self.scale_layer = lambda x: torch.ones(self.representation_dim)
-
-
-    def forward(self, x, traj_info=None):
-        x = x.permute(0, 3, 1, 2)
->>>>>>> 4424bda6
         shared_repr = self.shared_network(x)
         mean = self.mean_layer(shared_repr)
         scale = torch.exp(self.scale_layer(shared_repr))
