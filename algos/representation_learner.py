import os
import torch
import numpy as np
from collections import Counter
from torch.utils.data import DataLoader
from torch.utils.tensorboard import SummaryWriter
from .batch_extenders import IdentityBatchExtender
from .base_learner import BaseEnvironmentLearner
from .utils import AverageMeter, LinearWarmupCosine, save_model, Logger
from .augmenters import AugmentContextOnly
import itertools
from gym.spaces import Box

def to_dict(kwargs_element):
    # To get around not being able to have empty dicts as default values
    if kwargs_element is None:
        return {}
    else:
        return kwargs_element



class RepresentationLearner(BaseEnvironmentLearner):
    def __init__(self, env, log_dir, encoder, decoder, loss_calculator, target_pair_constructor,
                 augmenter=AugmentContextOnly,
                 batch_extender=IdentityBatchExtender,
                 optimizer=torch.optim.Adam,
                 scheduler=None,
                 representation_dim=512,
                 projection_dim=None,
                 device=None,
                 shuffle_batches=True,
                 batch_size=256,
                 preprocess_extra_context=True,
                 save_interval=1,
                 optimizer_kwargs=None,
                 target_pair_constructor_kwargs=None,
                 augmenter_kwargs=None,
                 encoder_kwargs=None,
                 decoder_kwargs=None,
                 batch_extender_kwargs=None,
                 loss_calculator_kwargs=None,
                 scheduler_kwargs=None):

        super(RepresentationLearner, self).__init__(env)
        # TODO clean up this kwarg parsing at some point
        self.log_dir = log_dir
        self.logger = Logger(log_dir)

        if device is None:
            self.device = torch.device("cuda" if torch.cuda.is_available() else "cpu")
        else:
            self.device = device

        self.shuffle_batches = shuffle_batches
        self.batch_size = batch_size
        self.preprocess_extra_context = preprocess_extra_context
        self.save_interval = save_interval

        self._make_channels_first()

        if projection_dim is None:
            # If no projection_dim is specified, it will be assumed to be the same as representation_dim
            # This doesn't have any meaningful effect unless you specify a projection head.
            projection_dim = representation_dim

        self.augmenter = augmenter(**to_dict(augmenter_kwargs))
        self.target_pair_constructor = target_pair_constructor(**to_dict(target_pair_constructor_kwargs))

        self.encoder = encoder(self.observation_space, representation_dim, **to_dict(encoder_kwargs)).to(self.device)
        self.decoder = decoder(representation_dim, projection_dim, **to_dict(decoder_kwargs)).to(self.device)

        if batch_extender_kwargs is None:
            # Doing this to avoid having batch_extender() take an optional kwargs dict
            self.batch_extender = batch_extender()
        else:
            if batch_extender_kwargs.get('queue_size') is not None:
                # Doing this slightly awkward updating of kwargs to avoid having
                # the superclass of BatchExtender accept queue_dim as an argument
                batch_extender_kwargs['queue_dim'] = projection_dim

            self.batch_extender = batch_extender(**batch_extender_kwargs)

        self.loss_calculator = loss_calculator(device=self.device, **to_dict(loss_calculator_kwargs))

        trainable_encoder_params = [p for p in self.encoder.parameters() if p.requires_grad]
        trainable_decoder_params = [p for p in self.decoder.parameters() if p.requires_grad]
        self.optimizer = optimizer(trainable_encoder_params + trainable_decoder_params,
                                   **to_dict(optimizer_kwargs))

        if scheduler is not None:
            self.scheduler = scheduler(self.optimizer, **to_dict(scheduler_kwargs))
        else:
            self.scheduler = None
        self.writer = SummaryWriter(log_dir=os.path.join(log_dir, 'contrastive_tf_logs'), flush_secs=15)
        self.encoder_checkpoints_path = os.path.join(self.log_dir, 'checkpoints', 'representation_encoder')
        os.makedirs(self.encoder_checkpoints_path, exist_ok=True)
        self.decoder_checkpoints_path = os.path.join(self.log_dir, 'checkpoints', 'loss_decoder')
        os.makedirs(self.decoder_checkpoints_path, exist_ok=True)

    def log_info(self, loss, step, epoch_ind, training_epochs):
        self.writer.add_scalar('loss', loss, step)
        lr = self.optimizer.param_groups[0]['lr']
        self.writer.add_scalar('learning_rate', lr, step)
        self.logger.log(f"Pretrain Epoch [{epoch_ind+1}/{training_epochs}], step {step}, "
                        f"lr {lr}, "
                        f"loss {loss}")

    def _make_channels_first(self):
        assert isinstance(self.observation_space, Box) and len(self.observation_shape) == 3, \
            "Only image observations are supported (Box observation spaces with shapes of length 3)"

        # Assumes an image in form (C, H, W) or (H, W, C) with H = W != C
        x, y, z = self.observation_shape
        if x != y and y == z:
            self.permutation_tuple = None
        else:
            assert x == y and x != z, "Can only handle square images in format (C, H, W) or (H, W, C)"
            self.observation_shape = (z, x, y)
            low = self.observation_space.low.reshape(self.observation_shape)
            high = self.observation_space.high.reshape(self.observation_shape)
            self.observation_space = Box(shape=self.observation_shape, low=low, high=high, dtype=np.uint8)
            self.permutation_tuple = (0, 3, 1, 2)

    def _tensorize(self, arr):
        """
        :param arr: A numpy array
        :return: A torch tensor moved to the device associated with this learner
        """
        return torch.FloatTensor(arr).to(self.device)

    def _preprocess(self, input_data):
        # Make channels first for image inputs
        if self.permutation_tuple is not None:
            assert isinstance(input_data, torch.Tensor) and len(input_data.shape) == 4, "Expected 4D-tensor to permute"
            input_data = input_data.permute(self.permutation_tuple)

        # Normalization to range [-1, 1]
        if isinstance(self.observation_space, Box):
            low, high = self.observation_space.low, self.observation_space.high
            low_min, low_max, high_min, high_max = low.min(), low.max(), high.min(), high.max()
            assert low_min == low_max and high_min == high_max
            low, high = low_min, high_max
            mid = (low + high) / 2
            delta = high - mid
            input_data = (input_data - mid) / delta
        return input_data

    def _preprocess_extra_context(self, extra_context):
        if extra_context is None or not self.preprocess_extra_context:
            return extra_context
        return self._preprocess(extra_context)

    # TODO maybe make static?
    def unpack_batch(self, batch):
        """
        :param batch: A batch that may contain a numpy array of extra context, but may also simply have an
        empty list as a placeholder value for the `extra_context` key. If the latter, return None for extra_context,
        rather than an empty list (Torch data loaders can only work with lists and arrays, not None types)
        :return:
        """
        if len(batch['extra_context']) == 0:
            return batch['context'].data.numpy(), batch['target'].data.numpy(), batch['traj_ts_ids'], None
        else:
            return batch['context'].data.numpy(), batch['target'].data.numpy(), batch['traj_ts_ids'], batch['extra_context']

<<<<<<< HEAD
    def learn(self, dataset):
=======
    def learn(self, dataset, training_epochs):
>>>>>>> 2bc21b8f
        """
        :param dataset:
        :return:
        """
        # Construct representation learning dataset of correctly paired (context, target) pairs
        dataset = self.target_pair_constructor(dataset)
        dataloader = DataLoader(dataset, batch_size=self.batch_size, shuffle=self.shuffle_batches)
        # Set encoder and decoder to be in training mode
        self.encoder.train(True)
        self.decoder.train(True)

        loss_record = []
        for epoch in range(training_epochs):
            loss_meter = AverageMeter()
            dataiter = iter(dataloader)
            for step, batch in enumerate(dataloader, start=1):

                # Construct batch (currently just using Torch's default batch-creator)
                batch = next(dataiter)
                contexts, targets, traj_ts_info, extra_context = self.unpack_batch(batch)

                # Use an algorithm-specific augmentation strategy to augment either
                # just context, or both context and targets
                contexts, targets = self.augmenter(contexts, targets)
                contexts, targets = self._tensorize(contexts), self._tensorize(targets)
                # Note: preprocessing might be better to do on CPU if, in future, we can parallelize doing so
                contexts, targets = self._preprocess(contexts), self._preprocess(targets)
                extra_context = self._preprocess_extra_context(extra_context)

                # These will typically just use the forward() function for the encoder, but can optionally
                # use a specific encode_context and encode_target if one is implemented
                encoded_contexts = self.encoder.encode_context(contexts, traj_ts_info)
                encoded_targets = self.encoder.encode_target(targets, traj_ts_info)
                # Typically the identity function
                extra_context = self.encoder.encode_extra_context(extra_context, traj_ts_info)


                # Use an algorithm-specific decoder to "decode" the representations into a loss-compatible tensor
                # As with encode, these will typically just use forward()
                decoded_contexts = self.decoder.decode_context(encoded_contexts, traj_ts_info, extra_context)
                decoded_targets = self.decoder.decode_target(encoded_targets, traj_ts_info, extra_context)


                # Optionally add to the batch before loss. By default, this is an identity operation, but
                # can also implement momentum queue logic
                decoded_contexts, decoded_targets = self.batch_extender(decoded_contexts, decoded_targets)

                # Use an algorithm-specific loss function. Typically this only requires decoded_contexts and
                # decoded_targets, but VAE requires encoded_contexts, so we pass it in here
                loss = self.loss_calculator(decoded_contexts, decoded_targets, encoded_contexts)
                loss_meter.update(loss)

                self.optimizer.zero_grad()
                loss.backward()
                self.optimizer.step()
                self.log_info(loss, step, epoch, training_epochs)

            if self.scheduler is not None:
                self.scheduler.step()
            loss_record.append(loss_meter.avg.cpu().item())
            self.encoder.train(False)
            self.decoder.train(False)
            if epoch % self.save_interval == 0:
                torch.save(self.encoder, os.path.join(self.encoder_checkpoints_path, f'{epoch}_epochs.ckpt'))
                torch.save(self.decoder, os.path.join(self.decoder_checkpoints_path, f'{epoch}_epochs.ckpt'))<|MERGE_RESOLUTION|>--- conflicted
+++ resolved
@@ -164,11 +164,8 @@
         else:
             return batch['context'].data.numpy(), batch['target'].data.numpy(), batch['traj_ts_ids'], batch['extra_context']
 
-<<<<<<< HEAD
-    def learn(self, dataset):
-=======
+
     def learn(self, dataset, training_epochs):
->>>>>>> 2bc21b8f
         """
         :param dataset:
         :return:
