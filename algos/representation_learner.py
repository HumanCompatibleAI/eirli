--- conflicted
+++ resolved
@@ -4,34 +4,6 @@
 from torch.utils.tensorboard import SummaryWriter
 from .batch_extenders import IdentityBatchExtender
 from .base_learner import BaseEnvironmentLearner
-<<<<<<< HEAD
-from .utils import AverageMeter, LinearWarmupCosine, plot_single, save_model, Logger
-from .augmenters import AugmentContextOnly
-
-DEFAULT_HYPERPARAMS = {
-            'optimizer': torch.optim.SGD,
-            'optimizer_kwargs': {'lr': 0.03, 'momentum': 0.9, 'weight_decay': 1e-4},
-            'pretrain_epochs': 200,
-            'max_grad_norm': 0.5,
-            'batch_size': 256,
-            'warmup_epochs': 10,
-            'representation_dim': 512,
-            'projection_dim': None,
-            'seed': 0,
-            'device': torch.device("cuda" if torch.cuda.is_available() else "cpu"),
-            'shuffle_dataset': True,
-            'target_pair_constructor_kwargs': {},
-            'augmenter_kwargs': {},
-            'encoder_kwargs': {},
-            'decoder_kwargs': {},
-            'batch_extender_kwargs': {},
-            'loss_calculator_kwargs': {},
-        }
-
-class RepresentationLearner(BaseEnvironmentLearner):
-    def __init__(self, env, log_dir, encoder, decoder, loss_calculator, target_pair_constructor, augmenter=AugmentContextOnly,
-                 batch_extender=IdentityBatchExtender, **kwargs):
-=======
 from .utils import AverageMeter, LinearWarmupCosine, save_model, Logger
 from .augmenters import AugmentContextOnly
 import itertools
@@ -53,7 +25,6 @@
                  augmenter_kwargs=None, encoder_kwargs=None, decoder_kwargs=None, batch_extender_kwargs=None,
                  loss_calculator_kwargs=None):
 
->>>>>>> a9975c72
         super(RepresentationLearner, self).__init__(env)
         # TODO clean up this kwarg parsing at some point
         self.log_dir = log_dir
@@ -136,12 +107,7 @@
         """
         # Construct representation learning dataset of correctly paired (context, target) pairs
         dataset = self.target_pair_constructor(dataset)
-<<<<<<< HEAD
-        dataloader = DataLoader(dataset, batch_size=self.batch_size, shuffle=self.shuffle_dataset)
-=======
         dataloader = DataLoader(dataset, batch_size=self.batch_size, shuffle=self.shuffle_batches)
->>>>>>> a9975c72
-
         # Set encoder and decoder to be in training mode
         self.encoder.train(True)
         self.decoder.train(True)
