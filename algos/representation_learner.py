import os
import torch
import numpy as np
from collections import Counter

from torch.utils.data import DataLoader
from torch.utils.tensorboard import SummaryWriter
from .batch_extenders import IdentityBatchExtender
from .base_learner import BaseEnvironmentLearner
from .utils import AverageMeter, LinearWarmupCosine, save_model, Logger, time_now
from datetime import datetime

from .augmenters import AugmentContextOnly
import itertools
from functools import partial
from gym.spaces import Box
from torch import autograd

import torch

def to_dict(kwargs_element):
    # To get around not being able to have empty dicts as default values
    if kwargs_element is None:
        return {}
    else:
        return kwargs_element

class MultiLogger():
    def __init__(self, log_dir):
        self.writer = SummaryWriter(log_dir=os.path.join(log_dir, 'contrastive_tf_logs'), flush_secs=15)
        self.logger = Logger(log_dir)
        self.global_step = 0

    def log(self, log_msg):
        self.logger.log(log_msg)

    def iterate_step(self):
        self.global_step += 1

    def add_scalar(self, tag, scalar):
        self.writer.add_scalar(tag, scalar, self.global_step)



class RepresentationLearner(BaseEnvironmentLearner):
    def __init__(self, env, log_dir, encoder, decoder, loss_calculator, target_pair_constructor,
                 augmenter=AugmentContextOnly,
                 batch_extender=IdentityBatchExtender,
                 optimizer=torch.optim.Adam,
                 scheduler=None,
                 representation_dim=512,
                 projection_dim=None,
                 device=None,
                 shuffle_batches=True,
                 batch_size=256,
                 preprocess_extra_context=True,
                 save_interval=1,
                 optimizer_kwargs=None,
                 target_pair_constructor_kwargs=None,
                 augmenter_kwargs=None,
                 encoder_kwargs=None,
                 decoder_kwargs=None,
                 batch_extender_kwargs=None,
                 loss_calculator_kwargs=None,
                 scheduler_kwargs=None):

        super(RepresentationLearner, self).__init__(env)
        # TODO clean up this kwarg parsing at some point
        self.log_dir = log_dir
        self.multi_logger = MultiLogger(log_dir)

        if device is None:
            self.device = torch.device("cuda" if torch.cuda.is_available() else "cpu")
        else:
            self.device = device

        self.shuffle_batches = shuffle_batches
        self.batch_size = batch_size
        self.preprocess_extra_context = preprocess_extra_context
        self.save_interval = save_interval

        self.encoder_checkpoints_path = os.path.join(self.log_dir, 'checkpoints', 'representation_encoder')
        os.makedirs(self.encoder_checkpoints_path, exist_ok=True)
        self.decoder_checkpoints_path = os.path.join(self.log_dir, 'checkpoints', 'loss_decoder')
        os.makedirs(self.decoder_checkpoints_path, exist_ok=True)

        self._make_channels_first()

        if projection_dim is None:
            # If no projection_dim is specified, it will be assumed to be the same as representation_dim
            # This doesn't have any meaningful effect unless you specify a projection head.
            projection_dim = representation_dim

        self.augmenter = augmenter(self.multi_logger, **to_dict(augmenter_kwargs))
        self.target_pair_constructor = target_pair_constructor(**to_dict(target_pair_constructor_kwargs))

        self.encoder = encoder(self.observation_space, representation_dim, **to_dict(encoder_kwargs)).to(self.device)
        self.decoder = decoder(representation_dim, projection_dim, **to_dict(decoder_kwargs)).to(self.device)

        if batch_extender_kwargs is None:
            # Doing this to avoid having batch_extender() take an optional kwargs dict
            self.batch_extender = batch_extender()
        else:
            if batch_extender_kwargs.get('queue_size') is not None:
                # Doing this slightly awkward updating of kwargs to avoid having
                # the superclass of BatchExtender accept queue_dim as an argument
                batch_extender_kwargs['queue_dim'] = projection_dim

            self.batch_extender = batch_extender(**batch_extender_kwargs)

        self.loss_calculator = loss_calculator(self.device, self.multi_logger, **to_dict(loss_calculator_kwargs))

        trainable_encoder_params = [p for p in self.encoder.parameters() if p.requires_grad]
        trainable_decoder_params = [p for p in self.decoder.parameters() if p.requires_grad]
        self.optimizer = optimizer(trainable_encoder_params + trainable_decoder_params,
                                   **to_dict(optimizer_kwargs))

<<<<<<< HEAD
        # TODO make the scheduler parameterizable
        #self.scheduler = LinearWarmupCosine(self.optimizer, warmup_epochs, pretrain_epochs)


    def log_info(self, loss, epoch_step, epoch_ind):
        self.multi_logger.add_scalar('loss', loss)
        lr = self.optimizer.param_groups[0]['lr']
        self.multi_logger.add_scalar('learning_rate', lr)
        self.multi_logger.log(f"Pretrain Epoch [{epoch_ind+1}/{self.pretrain_epochs}], step {epoch_step}, "
=======
        if scheduler is not None:
            self.scheduler = scheduler(self.optimizer, **to_dict(scheduler_kwargs))
        else:
            self.scheduler = None
        self.writer = SummaryWriter(log_dir=os.path.join(log_dir, 'contrastive_tf_logs'), flush_secs=15)
        self.encoder_checkpoints_path = os.path.join(self.log_dir, 'checkpoints', 'representation_encoder')
        os.makedirs(self.encoder_checkpoints_path, exist_ok=True)
        self.decoder_checkpoints_path = os.path.join(self.log_dir, 'checkpoints', 'loss_decoder')
        os.makedirs(self.decoder_checkpoints_path, exist_ok=True)

    def log_info(self, loss, step, epoch_ind, training_epochs):
        self.writer.add_scalar('loss', loss, step)
        lr = self.optimizer.param_groups[0]['lr']
        self.writer.add_scalar('learning_rate', lr, step)
        self.logger.log(f"Pretrain Epoch [{epoch_ind+1}/{training_epochs}], step {step}, "
>>>>>>> 9f21ccdd
                        f"lr {lr}, "
                        f"loss {loss}, "
                        f"Overall step: {self.multi_logger.global_step}")

    def _make_channels_first(self):
        assert isinstance(self.observation_space, Box) and len(self.observation_shape) == 3, \
            "Only image observations are supported (Box observation spaces with shapes of length 3)"

        # Assumes an image in form (C, H, W) or (H, W, C) with H = W != C
        x, y, z = self.observation_shape
        if x != y and y == z:
            self.permutation_tuple = None
        else:
            assert x == y and x != z, "Can only handle square images in format (C, H, W) or (H, W, C)"
            self.observation_shape = (z, x, y)
            low = self.observation_space.low.reshape(self.observation_shape)
            high = self.observation_space.high.reshape(self.observation_shape)
            self.observation_space = Box(shape=self.observation_shape, low=low, high=high, dtype=np.uint8)
            self.permutation_tuple = (0, 3, 1, 2)

    def _tensorize(self, arr):
        """
        :param arr: A numpy array
        :return: A torch tensor moved to the device associated with this learner
        """
        return torch.FloatTensor(arr).to(self.device)

    def _preprocess(self, input_data):
        # Make channels first for image inputs
        if self.permutation_tuple is not None:
            assert isinstance(input_data, torch.Tensor) and len(input_data.shape) == 4, "Expected 4D-tensor to permute"
            input_data = input_data.permute(self.permutation_tuple)

        # Normalization to range [-1, 1]
        if isinstance(self.observation_space, Box):
            low, high = self.observation_space.low, self.observation_space.high
            low_min, low_max, high_min, high_max = low.min(), low.max(), high.min(), high.max()
            assert low_min == low_max and high_min == high_max
            low, high = low_min, high_max
            mid = (low + high) / 2
            delta = high - mid
            input_data = (input_data - mid) / delta
        return input_data

    def _preprocess_extra_context(self, extra_context):
        if extra_context is None or not self.preprocess_extra_context:
            return extra_context
        return self._preprocess(extra_context)

    # TODO maybe make static?
    def unpack_batch(self, batch):
        """
        :param batch: A batch that may contain a numpy array of extra context, but may also simply have an
        empty list as a placeholder value for the `extra_context` key. If the latter, return None for extra_context,
        rather than an empty list (Torch data loaders can only work with lists and arrays, not None types)
        :return:
        """
        if len(batch['extra_context']) == 0:
            return batch['context'].data.numpy(), batch['target'].data.numpy(), batch['traj_ts_ids'], None
        else:
            return batch['context'].data.numpy(), batch['target'].data.numpy(), batch['traj_ts_ids'], batch['extra_context']

<<<<<<< HEAD
    def learn(self, dataset):
=======
    def learn(self, dataset, training_epochs):
>>>>>>> 9f21ccdd
        """
        :param dataset:
        :return:
        """
        # Construct representation learning dataset of correctly paired (context, target) pairs
        dataset = self.target_pair_constructor(dataset)
        dataloader = DataLoader(dataset, batch_size=self.batch_size, shuffle=self.shuffle_batches)
        # Set encoder and decoder to be in training mode
        self.encoder.train(True)
        self.decoder.train(True)

        loss_record = []
<<<<<<< HEAD
        global_step = 0
        for epoch in range(self.pretrain_epochs):
=======
        for epoch in range(training_epochs):
>>>>>>> 9f21ccdd
            loss_meter = AverageMeter()
            dataiter = iter(dataloader)
            for step, batch in enumerate(dataloader, start=1):

                # Construct batch (currently just using Torch's default batch-creator)
                batch = next(dataiter)
                contexts, targets, traj_ts_info, extra_context = self.unpack_batch(batch)

                # Use an algorithm-specific augmentation strategy to augment either
                # just context, or both context and targets
                contexts, targets = self.augmenter(contexts, targets)

                contexts, targets = self._tensorize(contexts), self._tensorize(targets)
                # Note: preprocessing might be better to do on CPU if, in future, we can parallelize doing so
                contexts, targets = self._preprocess(contexts), self._preprocess(targets)
                extra_context = self._preprocess_extra_context(extra_context)



                # These will typically just use the forward() function for the encoder, but can optionally
                # use a specific encode_context and encode_target if one is implemented

                encoded_contexts = self.encoder.encode_context(contexts, traj_ts_info)
                encoded_targets = self.encoder.encode_target(targets, traj_ts_info)
                # Typically the identity function
                extra_context = self.encoder.encode_extra_context(extra_context, traj_ts_info)


                # Use an algorithm-specific decoder to "decode" the representations into a loss-compatible tensor
                # As with encode, these will typically just use forward()

                decoded_contexts = self.decoder.decode_context(encoded_contexts, traj_ts_info, extra_context)
                decoded_targets = self.decoder.decode_target(encoded_targets, traj_ts_info, extra_context)


                # Optionally add to the batch before loss. By default, this is an identity operation, but
                # can also implement momentum queue logic

                decoded_contexts, decoded_targets = self.batch_extender(decoded_contexts, decoded_targets)

                # Use an algorithm-specific loss function. Typically this only requires decoded_contexts and
                # decoded_targets, but VAE requires encoded_contexts, so we pass it in here

                loss = self.loss_calculator(decoded_contexts, decoded_targets, encoded_contexts)

                loss_meter.update(loss)

                self.optimizer.zero_grad()
                loss.backward()
                self.optimizer.step()
<<<<<<< HEAD
                self.multi_logger.iterate_step()
                self.log_info(loss, step, epoch)


=======
                self.log_info(loss, step, epoch, training_epochs)

            if self.scheduler is not None:
                self.scheduler.step()
>>>>>>> 9f21ccdd
            loss_record.append(loss_meter.avg.cpu().item())
            self.encoder.train(False)
            self.decoder.train(False)
            if epoch % self.save_interval == 0:
                torch.save(self.encoder, os.path.join(self.encoder_checkpoints_path, f'{epoch}_epochs.ckpt'))
                torch.save(self.decoder, os.path.join(self.decoder_checkpoints_path, f'{epoch}_epochs.ckpt'))<|MERGE_RESOLUTION|>--- conflicted
+++ resolved
@@ -115,17 +115,6 @@
         self.optimizer = optimizer(trainable_encoder_params + trainable_decoder_params,
                                    **to_dict(optimizer_kwargs))
 
-<<<<<<< HEAD
-        # TODO make the scheduler parameterizable
-        #self.scheduler = LinearWarmupCosine(self.optimizer, warmup_epochs, pretrain_epochs)
-
-
-    def log_info(self, loss, epoch_step, epoch_ind):
-        self.multi_logger.add_scalar('loss', loss)
-        lr = self.optimizer.param_groups[0]['lr']
-        self.multi_logger.add_scalar('learning_rate', lr)
-        self.multi_logger.log(f"Pretrain Epoch [{epoch_ind+1}/{self.pretrain_epochs}], step {epoch_step}, "
-=======
         if scheduler is not None:
             self.scheduler = scheduler(self.optimizer, **to_dict(scheduler_kwargs))
         else:
@@ -136,12 +125,11 @@
         self.decoder_checkpoints_path = os.path.join(self.log_dir, 'checkpoints', 'loss_decoder')
         os.makedirs(self.decoder_checkpoints_path, exist_ok=True)
 
-    def log_info(self, loss, step, epoch_ind, training_epochs):
-        self.writer.add_scalar('loss', loss, step)
+    def log_info(self, loss, epoch_step, epoch_ind, training_epochs):
+        self.multi_logger.add_scalar('loss', loss)
         lr = self.optimizer.param_groups[0]['lr']
-        self.writer.add_scalar('learning_rate', lr, step)
-        self.logger.log(f"Pretrain Epoch [{epoch_ind+1}/{training_epochs}], step {step}, "
->>>>>>> 9f21ccdd
+        self.multi_logger.add_scalar('learning_rate', lr)
+        self.multi_logger.log(f"Pretrain Epoch [{epoch_ind + 1}/{training_epochs}], step {epoch_step}, "
                         f"lr {lr}, "
                         f"loss {loss}, "
                         f"Overall step: {self.multi_logger.global_step}")
@@ -204,11 +192,8 @@
         else:
             return batch['context'].data.numpy(), batch['target'].data.numpy(), batch['traj_ts_ids'], batch['extra_context']
 
-<<<<<<< HEAD
-    def learn(self, dataset):
-=======
+
     def learn(self, dataset, training_epochs):
->>>>>>> 9f21ccdd
         """
         :param dataset:
         :return:
@@ -221,12 +206,7 @@
         self.decoder.train(True)
 
         loss_record = []
-<<<<<<< HEAD
-        global_step = 0
-        for epoch in range(self.pretrain_epochs):
-=======
         for epoch in range(training_epochs):
->>>>>>> 9f21ccdd
             loss_meter = AverageMeter()
             dataiter = iter(dataloader)
             for step, batch in enumerate(dataloader, start=1):
@@ -277,17 +257,11 @@
                 self.optimizer.zero_grad()
                 loss.backward()
                 self.optimizer.step()
-<<<<<<< HEAD
                 self.multi_logger.iterate_step()
-                self.log_info(loss, step, epoch)
-
-
-=======
                 self.log_info(loss, step, epoch, training_epochs)
 
             if self.scheduler is not None:
                 self.scheduler.step()
->>>>>>> 9f21ccdd
             loss_record.append(loss_meter.avg.cpu().item())
             self.encoder.train(False)
             self.decoder.train(False)
