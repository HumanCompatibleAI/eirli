--- conflicted
+++ resolved
@@ -57,8 +57,8 @@
     calculated through the comparison of an image with its augmented version (positive example) and everything else
     in the queue (negative examples). The method used in MoCo.
     """
-    def __init__(self, device, sample=False, temp=0.1):
-        super(QueueAsymmetricContrastiveLoss, self).__init__(device, sample)
+    def __init__(self, device, multi_logger, sample=False, temp=0.1):
+        super(QueueAsymmetricContrastiveLoss, self).__init__(device, multi_logger, sample)
         self.temp = temp
 
     def calculate_logits_and_labels(self, z_i, z_j):
@@ -75,11 +75,6 @@
 
         logits = torch.cat([l_pos, l_neg], dim=1)  # Nx(1+K)
         logits /= self.temp
-<<<<<<< HEAD
-        import pdb; pdb.set_trace()
-        labels = torch.zeros(logits.shape[0], dtype=torch.long, device=self.device)
-        return self.criterion(logits, labels)
-=======
 
         # All l_pos are at the 0-th position
         labels = torch.zeros(batch_size, dtype=torch.long).to(self.device)
@@ -92,8 +87,8 @@
     come from all other images (and their augmented versions) in the same batch. Represents InfoNCE used in original
     CPC paper.
     """
-    def __init__(self, device, sample=False, temp=0.1):
-        super(BatchAsymmetricContrastiveLoss, self).__init__(device, sample)
+    def __init__(self, device, multi_logger, sample=False, temp=0.1):
+        super(BatchAsymmetricContrastiveLoss, self).__init__(device, multi_logger, sample)
         self.temp = temp
 
     def calculate_logits_and_labels(self, z_i, z_j):
@@ -117,7 +112,7 @@
         logits = torch.cat((logits_ab, logits_aa), 1)  # Nx2N
         label = torch.arange(batch_size, dtype=torch.long).to(self.device)
         return logits, label
->>>>>>> 8fd52bc6
+
 
 
 class SymmetricContrastiveLoss(RepresentationLoss):
@@ -153,25 +148,9 @@
         # The entry on the diagonal line is each image's similarity with itself, which can be a large number (e.g. for
         # normalized vectors, it is the max value 1). We want to exclude it in our calculation for cross entropy loss.
         logits_aa = logits_aa - mask
-
-<<<<<<< HEAD
-        avg_self_similarity = sim_ij.mean().detach()
-        avg_other_similarity = sim_ik.mean().detach()
-        self.multi_logger.add_scalar('average_self_similarity', avg_self_similarity)
-        self.multi_logger.add_scalar('average_other_similarity',avg_other_similarity)
-        self.multi_logger.add_scalar('self_other_similarity_delta', avg_self_similarity - avg_other_similarity)
-        self.multi_logger.log(f"Avg similarity to target: {avg_self_similarity} Avg similarity to other: {avg_other_similarity}")
-
-
-        logit_i = torch.cat((sim_ij, sim_ik), 1)  # Nx2
-        logit_j = torch.cat((sim_ij, sim_jk), 1)  # Nx2
-        logits = torch.cat((logit_i, logit_j), 0)  # 2Nx2
-=======
         # Similarity of the augmented images with all other augmented images.
         logits_bb = self.calculate_similarity(z_j, z_j)  # NxN
         logits_bb = logits_bb - mask
->>>>>>> 8fd52bc6
-
         # Similarity of original images and augmented images
         logits_ab = self.calculate_similarity(z_i, z_j)  # NxN
         logits_ba = self.calculate_similarity(z_j, z_i)  # NxN
@@ -192,8 +171,8 @@
     """
     A subclass of SymmetricContrastiveLoss that uses matrix multiplication as the similarity.
     """
-    def __init__(self, device, sample=False, temp=0.1):
-        super(MatMulSymmetricContrastiveLoss, self).__init__(device, sample)
+    def __init__(self, device, multi_logger, sample=False, temp=0.1):
+        super(MatMulSymmetricContrastiveLoss, self).__init__(device, multi_logger, sample)
         self.temp = temp
         self.large_num = 1e9  # SimCLR's setting. TODO: Check if it's a reasonable number
 
@@ -208,8 +187,8 @@
     """
     A subclass of SymmetricContrastiveLoss that uses cosine similarity.
     """
-    def __init__(self, device, sample=False, temp=0.1):
-        super(CosineSymmetricContrastiveLoss, self).__init__(device, sample)
+    def __init__(self, device, multi_logger, sample=False, temp=0.1):
+        super(CosineSymmetricContrastiveLoss, self).__init__(device, multi_logger, sample)
         self.temp = temp
 
     def calculate_similarity(self, z_i, z_j):
@@ -276,44 +255,4 @@
         i_yz = catgen.log_prob(inds) # The probability of the kth target under the kth Categorical distribution (probability of true y)
 
         loss = torch.mean(self.beta*(log_ezx - log_bzy) - i_yz)
-        return loss
-
-
-class MoCoAsymmetricContrastiveLoss(AsymmetricContrastiveLoss):
-    """
-    A contrastive loss that perform similarity comparison between IJ (original & augmented representations) and IQ
-    (original & queued representations). This is used in MoCo.
-    """
-    def __init__(self, device, sample=False):
-        super(MoCoAsymmetricContrastiveLoss, self).__init__(device, sample)
-
-    def __call__(self, decoded_context_dist, target_dist, encoded_context_dist=None):
-        # decoded_context -> representation of context + optional projection head
-        # target -> representation of target + optional projection head
-        # encoded_context -> not used by this loss
-        decoded_contexts, targets, _ = self.get_vector_forms(decoded_context_dist,
-                                                             target_dist,
-                                                             encoded_context_dist)
-
-        z_i = decoded_contexts  # NxC
-        batch_size = z_i.shape[0]
-        z_j = targets[:batch_size]  # NxC
-        queue = targets[batch_size:]  # KxC
-
-        z_i = F.normalize(z_i, dim=1)
-        z_j = F.normalize(z_j, dim=1)
-
-        # zi and zj are both matrices of dim (n x c), since they are z vectors of dim c for every element in the batch
-        # This einsum is constructing a vector of size n, where the nth element is a sum over C of the NCth elements
-        # That is to say, the nth element is a dot product between the Nth C-dim vector of each matrix
-        l_pos = torch.einsum('nc,nc->n', [z_i, z_j]).unsqueeze(-1)  # Nx1
-
-        # (Cynthia) In Moco, for each image, it takes the sim with its augmented image (the line above), then compute
-        # the image's similarity with everything else in the queue (the line below).
-        l_neg = torch.einsum('nc,ck->nk', [z_i, queue.T])  # NxK
-
-        logits = torch.cat([l_pos, l_neg], dim=1)
-        logits /= self.temp
-
-        labels = torch.zeros(logits.shape[0], dtype=torch.long).to(self.device)
-        return self.criterion(logits, labels)+        return loss