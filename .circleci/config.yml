version: 2.1

jobs:
  build-and-test:
    resource_class: large
    docker:
      # this is also used in gcp_cluster_template.yaml (if you change this file,
      # remember to update all your cluster configs too)
<<<<<<< HEAD
      - image: humancompatibleai/il-representations:2021.02.02-r1
=======
      - image: humancompatibleai/il-representations:2021.02.22
>>>>>>> 77f95966
    steps:
      - checkout
      - run:
          command: pip install -r requirements.txt
          name: Install dependencies
      - run:
          command: curl -so ~/.mujoco/mjkey.txt "${MUJOCO_KEY}"
          name: Set up MuJoCo
      - run:
          command: pip install -e .
          name: Install in dev mode
      - run:
          command: |
            mkdir -p test-results
            xvfb-run -a pytest --junitxml=test-results/junit.xml tests/
          name: Run Tests
      - store_test_results:
          path: test-results
      - store_artifacts:
          path: test-results

workflows:
  main:
    jobs:
      - build-and-test:
          context: MuJoCo<|MERGE_RESOLUTION|>--- conflicted
+++ resolved
@@ -6,11 +6,7 @@
     docker:
       # this is also used in gcp_cluster_template.yaml (if you change this file,
       # remember to update all your cluster configs too)
-<<<<<<< HEAD
-      - image: humancompatibleai/il-representations:2021.02.02-r1
-=======
       - image: humancompatibleai/il-representations:2021.02.22
->>>>>>> 77f95966
     steps:
       - checkout
       - run:
