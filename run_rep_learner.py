--- conflicted
+++ resolved
@@ -10,12 +10,7 @@
 from algos.representation_learner import RepresentationLearner
 from policy_interfacing import EncoderFeatureExtractor
 from sacred import Experiment
-<<<<<<< HEAD
 from sacred.observers import FileStorageObserver, S3Observer
-=======
-from sacred.observers import FileStorageObserver
-import logging
->>>>>>> 9f21ccdd
 import numpy as np
 import inspect
 from algos.utils import LinearWarmupCosine
@@ -33,13 +28,8 @@
     rl_training_timesteps = 1000
     pretrain_only = False
     pretrain_epochs = 50
-<<<<<<< HEAD
     algo_params = algos.get_default_args(algos.RepresentationLearner)
     algo_params["representation_dim"] = 64
-=======
-    scheduler = None
-    representation_dim = 128
->>>>>>> 9f21ccdd
     ppo_finetune = True
     scheduler_kwargs = dict()
     _ = locals()
@@ -180,12 +170,7 @@
 
 
 @represent_ex.main
-<<<<<<< HEAD
-def run(env_id, seed, algo, n_envs, algo_params, rl_training_timesteps, ppo_finetune, train_from_expert, _config):
-=======
-def run(env_id, seed, algo, n_envs, timesteps, representation_dim, ppo_finetune, pretrain_epochs, _config):
->>>>>>> 9f21ccdd
-
+def run(env_id, seed, algo, n_envs, algo_params, rl_training_timesteps, ppo_finetune, train_from_expert, pretrain_epochs, _config):
     # TODO fix to not assume FileStorageObserver always present
     log_dir = os.path.join(represent_ex.observers[0].dir, 'training_logs')
     os.mkdir(log_dir)
@@ -209,17 +194,8 @@
     else:
         data = get_random_trajectories(env=env)
     assert issubclass(algo, RepresentationLearner)
-<<<<<<< HEAD
-    #
-    # rep_learner_params = inspect.getfullargspec(RepresentationLearner.__init__).args
-    # algo_params = {k: v for k, v in _config.items() if k in rep_learner_params}
+
     print(f"Running {algo.__class__} with {algo_params}")
-=======
-
-    rep_learner_params = inspect.getfullargspec(RepresentationLearner.__init__).args
-    algo_params = {k: v for k, v in _config.items() if k in rep_learner_params}
-    logging.info(f"Running {algo} with parameters: {algo_params}")
->>>>>>> 9f21ccdd
     model = algo(env, log_dir=log_dir, **algo_params)
 
     # setup model
