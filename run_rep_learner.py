import sys, os
import gym

from stable_baselines3.common.cmd_util import make_atari_env
from stable_baselines3.common.vec_env import VecFrameStack
import algos
from algos.representation_learner import RepresentationLearner
from sacred import Experiment
from sacred.observers import FileStorageObserver
import numpy as np
import inspect

represent_ex = Experiment('representation_learning')


@represent_ex.config
def default_config():
    env_id = 'BreakoutNoFrameskip-v4'
    algo = "SimCLR"
    n_envs = 1
    train_from_expert = True
    timesteps = 640
    pretrain_only = False
    pretrain_epochs = 50
    _ = locals()
    del _


def get_random_traj(env, timesteps):
    # Currently not designed for VecEnvs with n>1
    trajectory = {'states': [], 'actions': [], 'dones': []}
    obs = env.reset()
    for i in range(timesteps):
        trajectory['states'].append(obs.squeeze())
        action = np.array([env.action_space.sample() for _ in range(env.num_envs)])
        obs, rew, dones, info = env.step(action)
        trajectory['actions'].append(action[0])
        trajectory['dones'].append(dones[0])
    return trajectory


@represent_ex.main
def run(env_id, seed, algo, n_envs, timesteps, train_from_expert,
           pretrain_only, pretrain_epochs, _config):

    # TODO fix this hacky nonsense
    log_dir = os.path.join(represent_ex.observers[0].dir, 'training_logs')
    os.mkdir(log_dir)
    #with TemporaryDirectory() as tmp_dir:
    if isinstance(algo, str):
        correct_algo_cls = None
        for algo_name, algo_cls in inspect.getmembers(algos):
            if algo == algo_name:
                correct_algo_cls = algo_cls
                break
        algo = correct_algo_cls

    is_atari = 'NoFrameskip' in env_id


    # setup environment
    if is_atari:
        env = VecFrameStack(make_atari_env(env_id, n_envs, seed), 4)
    else:
        env = gym.make(env_id)

    data = get_random_traj(env=env, timesteps=timesteps)
    assert issubclass(algo, RepresentationLearner)
<<<<<<< HEAD

=======
>>>>>>> 39eb7c5b

    rep_learner_params = inspect.getfullargspec(RepresentationLearner.__init__).args
    algo_params = {k: v for k, v in _config.items() if k in rep_learner_params}
    model = algo(env, log_dir=log_dir, **algo_params)

    # setup model
    model.learn(data)

    env.close()

    # Free memory
    del model


if __name__ == '__main__':
    represent_ex.observers.append(FileStorageObserver('rep_learning_runs'))
    represent_ex.run_commandline()<|MERGE_RESOLUTION|>--- conflicted
+++ resolved
@@ -1,4 +1,4 @@
-import sys, os
+import os
 import gym
 
 from stable_baselines3.common.cmd_util import make_atari_env
@@ -66,10 +66,6 @@
 
     data = get_random_traj(env=env, timesteps=timesteps)
     assert issubclass(algo, RepresentationLearner)
-<<<<<<< HEAD
-
-=======
->>>>>>> 39eb7c5b
 
     rep_learner_params = inspect.getfullargspec(RepresentationLearner.__init__).args
     algo_params = {k: v for k, v in _config.items() if k in rep_learner_params}
