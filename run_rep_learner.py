import os
import gym

from stable_baselines3.common.cmd_util import make_atari_env
from stable_baselines3.common.vec_env import VecFrameStack
import algos
from algos.representation_learner import RepresentationLearner
from sacred import Experiment
from sacred.observers import FileStorageObserver
import numpy as np
import inspect

represent_ex = Experiment('representation_learning')


@represent_ex.config
def default_config():
    env_id = 'BreakoutNoFrameskip-v4'
    algo = "SimCLR"
    n_envs = 1
    train_from_expert = True
    timesteps = 640
    pretrain_only = False
    pretrain_epochs = 50
    _ = locals()
    del _


def get_random_traj(env, timesteps):
    # Currently not designed for VecEnvs with n>1
    trajectory = {'states': [], 'actions': [], 'dones': []}
    obs = env.reset()
    for i in range(timesteps):
        trajectory['states'].append(obs.squeeze())
        action = np.array([env.action_space.sample() for _ in range(env.num_envs)])
        obs, rew, dones, info = env.step(action)
        trajectory['actions'].append(action[0])
        trajectory['dones'].append(dones[0])
    return trajectory


@represent_ex.main
def run(env_id, seed, algo, n_envs, timesteps, train_from_expert,
           pretrain_only, pretrain_epochs, _config):

    # TODO fix this hacky nonsense
    log_dir = os.path.join(represent_ex.observers[0].dir, 'training_logs')
    os.mkdir(log_dir)
    #with TemporaryDirectory() as tmp_dir:
    if isinstance(algo, str):
        correct_algo_cls = None
        for algo_name, algo_cls in inspect.getmembers(algos):
            if algo == algo_name:
                correct_algo_cls = algo_cls
                break
        algo = correct_algo_cls

    is_atari = 'NoFrameskip' in env_id

<<<<<<< HEAD
=======

>>>>>>> 53ae2bf0
    # setup environment
    if is_atari:
        env = VecFrameStack(make_atari_env(env_id, n_envs, seed), 4)
    else:
        env = gym.make(env_id)

<<<<<<< HEAD
    # TODO figure out clean way to pass in action space
    algo_params = {}
    algo_params.update({k: v for k, v in _config.items() if k in rep_learner_params.keys()})
=======
    data = get_random_traj(env=env, timesteps=timesteps)
    assert issubclass(algo, RepresentationLearner)

    rep_learner_params = inspect.getfullargspec(RepresentationLearner.__init__).args
    algo_params = {k: v for k, v in _config.items() if k in rep_learner_params}
>>>>>>> 53ae2bf0
    model = algo(env, log_dir=log_dir, **algo_params)

    # setup model
    model.learn(data)

    env.close()

    # Free memory
    del model


if __name__ == '__main__':
    represent_ex.observers.append(FileStorageObserver('rep_learning_runs'))
    represent_ex.run_commandline()<|MERGE_RESOLUTION|>--- conflicted
+++ resolved
@@ -57,27 +57,17 @@
 
     is_atari = 'NoFrameskip' in env_id
 
-<<<<<<< HEAD
-=======
-
->>>>>>> 53ae2bf0
     # setup environment
     if is_atari:
         env = VecFrameStack(make_atari_env(env_id, n_envs, seed), 4)
     else:
         env = gym.make(env_id)
 
-<<<<<<< HEAD
-    # TODO figure out clean way to pass in action space
-    algo_params = {}
-    algo_params.update({k: v for k, v in _config.items() if k in rep_learner_params.keys()})
-=======
     data = get_random_traj(env=env, timesteps=timesteps)
     assert issubclass(algo, RepresentationLearner)
 
     rep_learner_params = inspect.getfullargspec(RepresentationLearner.__init__).args
     algo_params = {k: v for k, v in _config.items() if k in rep_learner_params}
->>>>>>> 53ae2bf0
     model = algo(env, log_dir=log_dir, **algo_params)
 
     # setup model
