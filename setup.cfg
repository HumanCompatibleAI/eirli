[isort]
line_length=100
known_first_party=il_representations
default_section=THIRDPARTY
multi_line_output=0
force_sort_within_sections=True

[yapf]
based_on_style=pep8
column_limit=100

[flake8]
max-line-length=100
ignore=E266,E261

[tool:pytest]
<<<<<<< HEAD
# adding all these to testpaths is necessary to make flake8 and isort run on
# everything
testpaths=
    tests/
    src/
addopts=--isort --flake8
=======
filterwarnings=
    ignore:.*importing the ABCs from 'collections' instead of from 'collections.abc'.*:DeprecationWarning
    ignore:.*Box bound precision lowered by casting to float32.*:UserWarning
    ignore:.*The given NumPy array is not writeable, and PyTorch does not support non-writeable tensors.*:UserWarning
testpaths=tests
>>>>>>> 848ca7aa
<|MERGE_RESOLUTION|>--- conflicted
+++ resolved
@@ -14,17 +14,13 @@
 ignore=E266,E261
 
 [tool:pytest]
-<<<<<<< HEAD
 # adding all these to testpaths is necessary to make flake8 and isort run on
 # everything
 testpaths=
     tests/
     src/
 addopts=--isort --flake8
-=======
 filterwarnings=
     ignore:.*importing the ABCs from 'collections' instead of from 'collections.abc'.*:DeprecationWarning
     ignore:.*Box bound precision lowered by casting to float32.*:UserWarning
-    ignore:.*The given NumPy array is not writeable, and PyTorch does not support non-writeable tensors.*:UserWarning
-testpaths=tests
->>>>>>> 848ca7aa
+    ignore:.*The given NumPy array is not writeable, and PyTorch does not support non-writeable tensors.*:UserWarning